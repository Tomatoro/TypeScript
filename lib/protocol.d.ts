--- conflicted
+++ resolved
@@ -1,1772 +1,1769 @@
-/**
-  * Declaration module describing the TypeScript Server protocol
-  */
-declare namespace ts.server.protocol {
-    namespace CommandTypes {
-        type Brace = "brace";
-        type BraceCompletion = "braceCompletion";
-        type Change = "change";
-        type Close = "close";
-        type Completions = "completions";
-        type CompletionDetails = "completionEntryDetails";
-        type CompileOnSaveAffectedFileList = "compileOnSaveAffectedFileList";
-        type CompileOnSaveEmitFile = "compileOnSaveEmitFile";
-        type Configure = "configure";
-        type Definition = "definition";
-        type Implementation = "implementation";
-        type Exit = "exit";
-        type Format = "format";
-        type Formatonkey = "formatonkey";
-        type Geterr = "geterr";
-        type GeterrForProject = "geterrForProject";
-        type SemanticDiagnosticsSync = "semanticDiagnosticsSync";
-        type SyntacticDiagnosticsSync = "syntacticDiagnosticsSync";
-        type NavBar = "navbar";
-        type Navto = "navto";
-        type NavTree = "navtree";
-        type NavTreeFull = "navtree-full";
-        type Occurrences = "occurrences";
-        type DocumentHighlights = "documentHighlights";
-        type Open = "open";
-        type Quickinfo = "quickinfo";
-        type References = "references";
-        type Reload = "reload";
-        type Rename = "rename";
-        type Saveto = "saveto";
-        type SignatureHelp = "signatureHelp";
-        type TypeDefinition = "typeDefinition";
-        type ProjectInfo = "projectInfo";
-        type ReloadProjects = "reloadProjects";
-        type Unknown = "unknown";
-        type OpenExternalProject = "openExternalProject";
-        type OpenExternalProjects = "openExternalProjects";
-        type CloseExternalProject = "closeExternalProject";
-        type TodoComments = "todoComments";
-        type Indentation = "indentation";
-        type DocCommentTemplate = "docCommentTemplate";
-        type CompilerOptionsForInferredProjects = "compilerOptionsForInferredProjects";
-        type GetCodeFixes = "getCodeFixes";
-        type GetSupportedCodeFixes = "getSupportedCodeFixes";
-    }
-    /**
-      * A TypeScript Server message
-      */
-    interface Message {
-        /**
-          * Sequence number of the message
-          */
-        seq: number;
-        /**
-          * One of "request", "response", or "event"
-          */
-        type: "request" | "response" | "event";
-    }
-    /**
-      * Client-initiated request message
-      */
-    interface Request extends Message {
-        /**
-          * The command to execute
-          */
-        command: string;
-        /**
-          * Object containing arguments for the command
-          */
-        arguments?: any;
-    }
-    /**
-      * Request to reload the project structure for all the opened files
-      */
-    interface ReloadProjectsRequest extends Message {
-        command: CommandTypes.ReloadProjects;
-    }
-    /**
-      * Server-initiated event message
-      */
-    interface Event extends Message {
-        /**
-          * Name of event
-          */
-        event: string;
-        /**
-          * Event-specific information
-          */
-        body?: any;
-    }
-    /**
-      * Response by server to client request message.
-      */
-    interface Response extends Message {
-        /**
-          * Sequence number of the request message.
-          */
-        request_seq: number;
-        /**
-          * Outcome of the request.
-          */
-        success: boolean;
-        /**
-          * The command requested.
-          */
-        command: string;
-        /**
-          * Contains error message if success === false.
-          */
-        message?: string;
-        /**
-          * Contains message body if success === true.
-          */
-        body?: any;
-    }
-    /**
-      * Arguments for FileRequest messages.
-      */
-    interface FileRequestArgs {
-        /**
-          * The file for the request (absolute pathname required).
-          */
-        file: string;
-        projectFileName?: string;
-    }
-    /**
-     * Requests a JS Doc comment template for a given position
-     */
-    interface DocCommentTemplateRequest extends FileLocationRequest {
-        command: CommandTypes.DocCommentTemplate;
-    }
-    /**
-     * Response to DocCommentTemplateRequest
-     */
-    interface DocCommandTemplateResponse extends Response {
-        body?: TextInsertion;
-    }
-    /**
-     * A request to get TODO comments from the file
-     */
-    interface TodoCommentRequest extends FileRequest {
-        command: CommandTypes.TodoComments;
-        arguments: TodoCommentRequestArgs;
-    }
-    /**
-     * Arguments for TodoCommentRequest request.
-     */
-    interface TodoCommentRequestArgs extends FileRequestArgs {
-        /**
-         * Array of target TodoCommentDescriptors that describes TODO comments to be found
-         */
-        descriptors: TodoCommentDescriptor[];
-    }
-    /**
-     * Response for TodoCommentRequest request.
-     */
-    interface TodoCommentsResponse extends Response {
-        body?: TodoComment[];
-    }
-    /**
-     * A request to get indentation for a location in file
-     */
-    interface IndentationRequest extends FileLocationRequest {
-        command: CommandTypes.Indentation;
-        arguments: IndentationRequestArgs;
-    }
-    /**
-     * Response for IndentationRequest request.
-     */
-    interface IndentationResponse extends Response {
-        body?: IndentationResult;
-    }
-    /**
-     * Indentation result representing where indentation should be placed
-     */
-    interface IndentationResult {
-        /**
-         * The base position in the document that the indent should be relative to
-         */
-        position: number;
-        /**
-         * The number of columns the indent should be at relative to the position's column.
-         */
-        indentation: number;
-    }
-    /**
-     * Arguments for IndentationRequest request.
-     */
-    interface IndentationRequestArgs extends FileLocationRequestArgs {
-        /**
-         * An optional set of settings to be used when computing indentation.
-         * If argument is omitted - then it will use settings for file that were previously set via 'configure' request or global settings.
-         */
-        options?: EditorSettings;
-    }
-    /**
-      * Arguments for ProjectInfoRequest request.
-      */
-    interface ProjectInfoRequestArgs extends FileRequestArgs {
-        /**
-          * Indicate if the file name list of the project is needed
-          */
-        needFileNameList: boolean;
-    }
-    /**
-      * A request to get the project information of the current file.
-      */
-    interface ProjectInfoRequest extends Request {
-        command: CommandTypes.ProjectInfo;
-        arguments: ProjectInfoRequestArgs;
-    }
-    /**
-     * A request to retrieve compiler options diagnostics for a project
-     */
-    interface CompilerOptionsDiagnosticsRequest extends Request {
-        arguments: CompilerOptionsDiagnosticsRequestArgs;
-    }
-    /**
-     * Arguments for CompilerOptionsDiagnosticsRequest request.
-     */
-    interface CompilerOptionsDiagnosticsRequestArgs {
-        /**
-         * Name of the project to retrieve compiler options diagnostics.
-         */
-        projectFileName: string;
-    }
-    /**
-      * Response message body for "projectInfo" request
-      */
-    interface ProjectInfo {
-        /**
-          * For configured project, this is the normalized path of the 'tsconfig.json' file
-          * For inferred project, this is undefined
-          */
-        configFileName: string;
-        /**
-          * The list of normalized file name in the project, including 'lib.d.ts'
-          */
-        fileNames?: string[];
-        /**
-          * Indicates if the project has a active language service instance
-          */
-        languageServiceDisabled?: boolean;
-    }
-    /**
-     * Represents diagnostic info that includes location of diagnostic in two forms
-     * - start position and length of the error span
-     * - startLocation and endLocation - a pair of Location objects that store start/end line and offset of the error span.
-     */
-    interface DiagnosticWithLinePosition {
-        message: string;
-        start: number;
-        length: number;
-        startLocation: Location;
-        endLocation: Location;
-        category: string;
-        code: number;
-    }
-    /**
-      * Response message for "projectInfo" request
-      */
-    interface ProjectInfoResponse extends Response {
-        body?: ProjectInfo;
-    }
-    /**
-      * Request whose sole parameter is a file name.
-      */
-    interface FileRequest extends Request {
-        arguments: FileRequestArgs;
-    }
-    /**
-      * Instances of this interface specify a location in a source file:
-      * (file, line, character offset), where line and character offset are 1-based.
-      */
-    interface FileLocationRequestArgs extends FileRequestArgs {
-        /**
-          * The line number for the request (1-based).
-          */
-        line: number;
-        /**
-          * The character offset (on the line) for the request (1-based).
-          */
-        offset: number;
-    }
-    /**
-      * Request for the available codefixes at a specific position.
-      */
-    interface CodeFixRequest extends Request {
-        command: CommandTypes.GetCodeFixes;
-        arguments: CodeFixRequestArgs;
-    }
-    /**
-      * Instances of this interface specify errorcodes on a specific location in a sourcefile.
-      */
-    interface CodeFixRequestArgs extends FileRequestArgs {
-        /**
-          * The line number for the request (1-based).
-          */
-        startLine: number;
-        /**
-          * The character offset (on the line) for the request (1-based).
-          */
-        startOffset: number;
-        /**
-          * The line number for the request (1-based).
-          */
-        endLine: number;
-        /**
-          * The character offset (on the line) for the request (1-based).
-          */
-        endOffset: number;
-        /**
-          * Errorcodes we want to get the fixes for.
-          */
-        errorCodes?: number[];
-    }
-    /**
-     * Response for GetCodeFixes request.
-     */
-    interface GetCodeFixesResponse extends Response {
-        body?: CodeAction[];
-    }
-    /**
-      * A request whose arguments specify a file location (file, line, col).
-      */
-    interface FileLocationRequest extends FileRequest {
-        arguments: FileLocationRequestArgs;
-    }
-    /**
-     * A request to get codes of supported code fixes.
-     */
-    interface GetSupportedCodeFixesRequest extends Request {
-        command: CommandTypes.GetSupportedCodeFixes;
-    }
-    /**
-     * A response for GetSupportedCodeFixesRequest request.
-     */
-    interface GetSupportedCodeFixesResponse extends Response {
-        /**
-         * List of error codes supported by the server.
-         */
-        body?: string[];
-    }
-    /**
-     * Arguments for EncodedSemanticClassificationsRequest request.
-     */
-    interface EncodedSemanticClassificationsRequestArgs extends FileRequestArgs {
-        /**
-         * Start position of the span.
-         */
-        start: number;
-        /**
-         * Length of the span.
-         */
-        length: number;
-    }
-    /**
-      * Arguments in document highlight request; include: filesToSearch, file,
-      * line, offset.
-      */
-    interface DocumentHighlightsRequestArgs extends FileLocationRequestArgs {
-        /**
-         * List of files to search for document highlights.
-         */
-        filesToSearch: string[];
-    }
-    /**
-      * Go to definition request; value of command field is
-      * "definition". Return response giving the file locations that
-      * define the symbol found in file at location line, col.
-      */
-    interface DefinitionRequest extends FileLocationRequest {
-        command: CommandTypes.Definition;
-    }
-    /**
-      * Go to type request; value of command field is
-      * "typeDefinition". Return response giving the file locations that
-      * define the type for the symbol found in file at location line, col.
-      */
-    interface TypeDefinitionRequest extends FileLocationRequest {
-        command: CommandTypes.TypeDefinition;
-    }
-    /**
-      * Go to implementation request; value of command field is
-      * "implementation". Return response giving the file locations that
-      * implement the symbol found in file at location line, col.
-      */
-    interface ImplementationRequest extends FileLocationRequest {
-        command: CommandTypes.Implementation;
-    }
-    /**
-      * Location in source code expressed as (one-based) line and character offset.
-      */
-    interface Location {
-        line: number;
-        offset: number;
-    }
-    /**
-      * Object found in response messages defining a span of text in source code.
-      */
-    interface TextSpan {
-        /**
-          * First character of the definition.
-          */
-        start: Location;
-        /**
-          * One character past last character of the definition.
-          */
-        end: Location;
-    }
-    /**
-      * Object found in response messages defining a span of text in a specific source file.
-      */
-    interface FileSpan extends TextSpan {
-        /**
-          * File containing text span.
-          */
-        file: string;
-    }
-    /**
-      * Definition response message.  Gives text range for definition.
-      */
-    interface DefinitionResponse extends Response {
-        body?: FileSpan[];
-    }
-    /**
-      * Definition response message.  Gives text range for definition.
-      */
-    interface TypeDefinitionResponse extends Response {
-        body?: FileSpan[];
-    }
-    /**
-      * Implementation response message.  Gives text range for implementations.
-      */
-    interface ImplementationResponse extends Response {
-        body?: FileSpan[];
-    }
-    /**
-     * Request to get brace completion for a location in the file.
-     */
-    interface BraceCompletionRequest extends FileLocationRequest {
-        command: CommandTypes.BraceCompletion;
-        arguments: BraceCompletionRequestArgs;
-    }
-    /**
-     * Argument for BraceCompletionRequest request.
-     */
-    interface BraceCompletionRequestArgs extends FileLocationRequestArgs {
-        /**
-         * Kind of opening brace
-         */
-        openingBrace: string;
-    }
-    /**
-      * Get occurrences request; value of command field is
-      * "occurrences". Return response giving spans that are relevant
-      * in the file at a given line and column.
-      */
-    interface OccurrencesRequest extends FileLocationRequest {
-        command: CommandTypes.Occurrences;
-    }
-    interface OccurrencesResponseItem extends FileSpan {
-        /**
-          * True if the occurrence is a write location, false otherwise.
-          */
-        isWriteAccess: boolean;
-    }
-    interface OccurrencesResponse extends Response {
-        body?: OccurrencesResponseItem[];
-    }
-    /**
-      * Get document highlights request; value of command field is
-      * "documentHighlights". Return response giving spans that are relevant
-      * in the file at a given line and column.
-      */
-    interface DocumentHighlightsRequest extends FileLocationRequest {
-        command: CommandTypes.DocumentHighlights;
-        arguments: DocumentHighlightsRequestArgs;
-    }
-    /**
-     * Span augmented with extra information that denotes the kind of the highlighting to be used for span.
-     * Kind is taken from HighlightSpanKind type.
-     */
-    interface HighlightSpan extends TextSpan {
-        kind: string;
-    }
-    /**
-     * Represents a set of highligh spans for a give name
-     */
-    interface DocumentHighlightsItem {
-        /**
-          * File containing highlight spans.
-          */
-        file: string;
-        /**
-          * Spans to highlight in file.
-          */
-        highlightSpans: HighlightSpan[];
-    }
-    /**
-     * Response for a DocumentHighlightsRequest request.
-     */
-    interface DocumentHighlightsResponse extends Response {
-        body?: DocumentHighlightsItem[];
-    }
-    /**
-      * Find references request; value of command field is
-      * "references". Return response giving the file locations that
-      * reference the symbol found in file at location line, col.
-      */
-    interface ReferencesRequest extends FileLocationRequest {
-        command: CommandTypes.References;
-    }
-    interface ReferencesResponseItem extends FileSpan {
-        /** Text of line containing the reference.  Including this
-          *  with the response avoids latency of editor loading files
-          * to show text of reference line (the server already has
-          * loaded the referencing files).
-          */
-        lineText: string;
-        /**
-          * True if reference is a write location, false otherwise.
-          */
-        isWriteAccess: boolean;
-        /**
-         * True if reference is a definition, false otherwise.
-         */
-        isDefinition: boolean;
-    }
-    /**
-      * The body of a "references" response message.
-      */
-    interface ReferencesResponseBody {
-        /**
-          * The file locations referencing the symbol.
-          */
-        refs: ReferencesResponseItem[];
-        /**
-          * The name of the symbol.
-          */
-        symbolName: string;
-        /**
-          * The start character offset of the symbol (on the line provided by the references request).
-          */
-        symbolStartOffset: number;
-        /**
-          * The full display name of the symbol.
-          */
-        symbolDisplayString: string;
-    }
-    /**
-      * Response to "references" request.
-      */
-    interface ReferencesResponse extends Response {
-        body?: ReferencesResponseBody;
-    }
-    /**
-     * Argument for RenameRequest request.
-     */
-    interface RenameRequestArgs extends FileLocationRequestArgs {
-        /**
-         * Should text at specified location be found/changed in comments?
-         */
-        findInComments?: boolean;
-        /**
-         * Should text at specified location be found/changed in strings?
-         */
-        findInStrings?: boolean;
-    }
-    /**
-      * Rename request; value of command field is "rename". Return
-      * response giving the file locations that reference the symbol
-      * found in file at location line, col. Also return full display
-      * name of the symbol so that client can print it unambiguously.
-      */
-    interface RenameRequest extends FileLocationRequest {
-        command: CommandTypes.Rename;
-        arguments: RenameRequestArgs;
-    }
-    /**
-      * Information about the item to be renamed.
-      */
-    interface RenameInfo {
-        /**
-          * True if item can be renamed.
-          */
-        canRename: boolean;
-        /**
-          * Error message if item can not be renamed.
-          */
-        localizedErrorMessage?: string;
-        /**
-          * Display name of the item to be renamed.
-          */
-        displayName: string;
-        /**
-          * Full display name of item to be renamed.
-          */
-        fullDisplayName: string;
-        /**
-          * The items's kind (such as 'className' or 'parameterName' or plain 'text').
-          */
-        kind: string;
-        /**
-          * Optional modifiers for the kind (such as 'public').
-          */
-        kindModifiers: string;
-    }
-    /**
-     *  A group of text spans, all in 'file'.
-     */
-    interface SpanGroup {
-        /** The file to which the spans apply */
-        file: string;
-        /** The text spans in this group */
-        locs: TextSpan[];
-    }
-    interface RenameResponseBody {
-        /**
-         * Information about the item to be renamed.
-         */
-        info: RenameInfo;
-        /**
-         * An array of span groups (one per file) that refer to the item to be renamed.
-         */
-        locs: SpanGroup[];
-    }
-    /**
-      * Rename response message.
-      */
-    interface RenameResponse extends Response {
-        body?: RenameResponseBody;
-    }
-    /**
-     * Represents a file in external project.
-     * External project is project whose set of files, compilation options and open\close state
-     * is maintained by the client (i.e. if all this data come from .csproj file in Visual Studio).
-     * External project will exist even if all files in it are closed and should be closed explicity.
-     * If external project includes one or more tsconfig.json/jsconfig.json files then tsserver will
-     * create configured project for every config file but will maintain a link that these projects were created
-     * as a result of opening external project so they should be removed once external project is closed.
-     */
-    interface ExternalFile {
-        /**
-         * Name of file file
-         */
-        fileName: string;
-        /**
-         * Script kind of the file
-         */
-        scriptKind?: ScriptKindName | ts.ScriptKind;
-        /**
-         * Whether file has mixed content (i.e. .cshtml file that combines html markup with C#/JavaScript)
-         */
-        hasMixedContent?: boolean;
-        /**
-         * Content of the file
-         */
-        content?: string;
-    }
-    /**
-     * Represent an external project
-     */
-    interface ExternalProject {
-        /**
-         * Project name
-         */
-        projectFileName: string;
-        /**
-         * List of root files in project
-         */
-        rootFiles: ExternalFile[];
-        /**
-         * Compiler options for the project
-         */
-        options: ExternalProjectCompilerOptions;
-        /**
-         * Explicitly specified typing options for the project
-         */
-        typingOptions?: TypingOptions;
-    }
-    interface CompileOnSaveMixin {
-        /**
-         * If compile on save is enabled for the project
-         */
-        compileOnSave?: boolean;
-    }
-    /**
-     * For external projects, some of the project settings are sent together with
-     * compiler settings.
-     */
-    type ExternalProjectCompilerOptions = CompilerOptions & CompileOnSaveMixin;
-    /**
-     * Represents a set of changes that happen in project
-     */
-    interface ProjectChanges {
-        /**
-         * List of added files
-         */
-        added: string[];
-        /**
-         * List of removed files
-         */
-        removed: string[];
-    }
-    /**
-      * Information found in a configure request.
-      */
-    interface ConfigureRequestArguments {
-        /**
-          * Information about the host, for example 'Emacs 24.4' or
-          * 'Sublime Text version 3075'
-          */
-        hostInfo?: string;
-        /**
-          * If present, tab settings apply only to this file.
-          */
-        file?: string;
-        /**
-         * The format options to use during formatting and other code editing features.
-         */
-        formatOptions?: FormatCodeSettings;
-    }
-    /**
-      *  Configure request; value of command field is "configure".  Specifies
-      *  host information, such as host type, tab size, and indent size.
-      */
-    interface ConfigureRequest extends Request {
-        command: CommandTypes.Configure;
-        arguments: ConfigureRequestArguments;
-    }
-    /**
-      * Response to "configure" request.  This is just an acknowledgement, so
-      * no body field is required.
-      */
-    interface ConfigureResponse extends Response {
-    }
-    /**
-      *  Information found in an "open" request.
-      */
-    interface OpenRequestArgs extends FileRequestArgs {
-        /**
-         * Used when a version of the file content is known to be more up to date than the one on disk.
-         * Then the known content will be used upon opening instead of the disk copy
-         */
-        fileContent?: string;
-        /**
-         * Used to specify the script kind of the file explicitly. It could be one of the following:
-         *      "TS", "JS", "TSX", "JSX"
-         */
-        scriptKindName?: ScriptKindName;
-    }
-    type ScriptKindName = "TS" | "JS" | "TSX" | "JSX";
-    /**
-      * Open request; value of command field is "open". Notify the
-      * server that the client has file open.  The server will not
-      * monitor the filesystem for changes in this file and will assume
-      * that the client is updating the server (using the change and/or
-      * reload messages) when the file changes. Server does not currently
-      * send a response to an open request.
-      */
-    interface OpenRequest extends Request {
-        command: CommandTypes.Open;
-        arguments: OpenRequestArgs;
-    }
-    /**
-     * Request to open or update external project
-     */
-    interface OpenExternalProjectRequest extends Request {
-        command: CommandTypes.OpenExternalProject;
-        arguments: OpenExternalProjectArgs;
-    }
-    /**
-     * Arguments to OpenExternalProjectRequest request
-     */
-    type OpenExternalProjectArgs = ExternalProject;
-    /**
-     * Request to open multiple external projects
-     */
-    interface OpenExternalProjectsRequest extends Request {
-        command: CommandTypes.OpenExternalProjects;
-        arguments: OpenExternalProjectsArgs;
-    }
-    /**
-     * Arguments to OpenExternalProjectsRequest
-     */
-    interface OpenExternalProjectsArgs {
-        /**
-         * List of external projects to open or update
-         */
-        projects: ExternalProject[];
-    }
-    /**
-     * Response to OpenExternalProjectRequest request. This is just an acknowledgement, so
-     * no body field is required.
-     */
-    interface OpenExternalProjectResponse extends Response {
-    }
-    /**
-     * Response to OpenExternalProjectsRequest request. This is just an acknowledgement, so
-     * no body field is required.
-     */
-    interface OpenExternalProjectsResponse extends Response {
-    }
-    /**
-     * Request to close external project.
-     */
-    interface CloseExternalProjectRequest extends Request {
-        command: CommandTypes.CloseExternalProject;
-        arguments: CloseExternalProjectRequestArgs;
-    }
-    /**
-     * Arguments to CloseExternalProjectRequest request
-     */
-    interface CloseExternalProjectRequestArgs {
-        /**
-         * Name of the project to close
-         */
-        projectFileName: string;
-    }
-    /**
-     * Response to CloseExternalProjectRequest request. This is just an acknowledgement, so
-     * no body field is required.
-     */
-    interface CloseExternalProjectResponse extends Response {
-    }
-    /**
-     * Request to set compiler options for inferred projects.
-     * External projects are opened / closed explicitly.
-     * Configured projects are opened when user opens loose file that has 'tsconfig.json' or 'jsconfig.json' anywhere in one of containing folders.
-     * This configuration file will be used to obtain a list of files and configuration settings for the project.
-     * Inferred projects are created when user opens a loose file that is not the part of external project
-     * or configured project and will contain only open file and transitive closure of referenced files if 'useOneInferredProject' is false,
-     * or all open loose files and its transitive closure of referenced files if 'useOneInferredProject' is true.
-     */
-    interface SetCompilerOptionsForInferredProjectsRequest extends Request {
-        command: CommandTypes.CompilerOptionsForInferredProjects;
-        arguments: SetCompilerOptionsForInferredProjectsArgs;
-    }
-    /**
-     * Argument for SetCompilerOptionsForInferredProjectsRequest request.
-     */
-    interface SetCompilerOptionsForInferredProjectsArgs {
-        /**
-         * Compiler options to be used with inferred projects.
-         */
-        options: ExternalProjectCompilerOptions;
-    }
-    /**
-      * Response to SetCompilerOptionsForInferredProjectsResponse request. This is just an acknowledgement, so
-      * no body field is required.
-      */
-    interface SetCompilerOptionsForInferredProjectsResponse extends Response {
-    }
-    /**
-      *  Exit request; value of command field is "exit".  Ask the server process
-      *  to exit.
-      */
-    interface ExitRequest extends Request {
-        command: CommandTypes.Exit;
-    }
-    /**
-      * Close request; value of command field is "close". Notify the
-      * server that the client has closed a previously open file.  If
-      * file is still referenced by open files, the server will resume
-      * monitoring the filesystem for changes to file.  Server does not
-      * currently send a response to a close request.
-      */
-    interface CloseRequest extends FileRequest {
-        command: CommandTypes.Close;
-    }
-    /**
-     * Request to obtain the list of files that should be regenerated if target file is recompiled.
-     * NOTE: this us query-only operation and does not generate any output on disk.
-     */
-    interface CompileOnSaveAffectedFileListRequest extends FileRequest {
-        command: CommandTypes.CompileOnSaveAffectedFileList;
-    }
-    /**
-     * Contains a list of files that should be regenerated in a project
-     */
-    interface CompileOnSaveAffectedFileListSingleProject {
-        /**
-         * Project name
-         */
-        projectFileName: string;
-        /**
-         * List of files names that should be recompiled
-         */
-        fileNames: string[];
-    }
-    /**
-     * Response for CompileOnSaveAffectedFileListRequest request;
-     */
-    interface CompileOnSaveAffectedFileListResponse extends Response {
-        body: CompileOnSaveAffectedFileListSingleProject[];
-    }
-    /**
-     * Request to recompile the file. All generated outputs (.js, .d.ts or .js.map files) is written on disk.
-     */
-    interface CompileOnSaveEmitFileRequest extends FileRequest {
-        command: CommandTypes.CompileOnSaveEmitFile;
-        arguments: CompileOnSaveEmitFileRequestArgs;
-    }
-    /**
-     * Arguments for CompileOnSaveEmitFileRequest
-     */
-    interface CompileOnSaveEmitFileRequestArgs extends FileRequestArgs {
-        /**
-         * if true - then file should be recompiled even if it does not have any changes.
-         */
-        forced?: boolean;
-    }
-    /**
-      * Quickinfo request; value of command field is
-      * "quickinfo". Return response giving a quick type and
-      * documentation string for the symbol found in file at location
-      * line, col.
-      */
-    interface QuickInfoRequest extends FileLocationRequest {
-        command: CommandTypes.Quickinfo;
-    }
-    /**
-      * Body of QuickInfoResponse.
-      */
-    interface QuickInfoResponseBody {
-        /**
-          * The symbol's kind (such as 'className' or 'parameterName' or plain 'text').
-          */
-        kind: string;
-        /**
-          * Optional modifiers for the kind (such as 'public').
-          */
-        kindModifiers: string;
-        /**
-          * Starting file location of symbol.
-          */
-        start: Location;
-        /**
-          * One past last character of symbol.
-          */
-        end: Location;
-        /**
-          * Type and kind of symbol.
-          */
-        displayString: string;
-        /**
-          * Documentation associated with symbol.
-          */
-        documentation: string;
-    }
-    /**
-      * Quickinfo response message.
-      */
-    interface QuickInfoResponse extends Response {
-        body?: QuickInfoResponseBody;
-    }
-    /**
-      * Arguments for format messages.
-      */
-    interface FormatRequestArgs extends FileLocationRequestArgs {
-        /**
-          * Last line of range for which to format text in file.
-          */
-        endLine: number;
-        /**
-          * Character offset on last line of range for which to format text in file.
-          */
-        endOffset: number;
-        /**
-         * Format options to be used.
-         */
-        options?: FormatCodeSettings;
-    }
-    /**
-      * Format request; value of command field is "format".  Return
-      * response giving zero or more edit instructions.  The edit
-      * instructions will be sorted in file order.  Applying the edit
-      * instructions in reverse to file will result in correctly
-      * reformatted text.
-      */
-    interface FormatRequest extends FileLocationRequest {
-        command: CommandTypes.Format;
-        arguments: FormatRequestArgs;
-    }
-    /**
-      * Object found in response messages defining an editing
-      * instruction for a span of text in source code.  The effect of
-      * this instruction is to replace the text starting at start and
-      * ending one character before end with newText. For an insertion,
-      * the text span is empty.  For a deletion, newText is empty.
-      */
-    interface CodeEdit {
-        /**
-          * First character of the text span to edit.
-          */
-        start: Location;
-        /**
-          * One character past last character of the text span to edit.
-          */
-        end: Location;
-        /**
-          * Replace the span defined above with this string (may be
-          * the empty string).
-          */
-        newText: string;
-    }
-    interface FileCodeEdits {
-        fileName: string;
-        textChanges: CodeEdit[];
-    }
-    interface CodeFixResponse extends Response {
-        /** The code actions that are available */
-        body?: CodeAction[];
-    }
-    interface CodeAction {
-        /** Description of the code action to display in the UI of the editor */
-        description: string;
-        /** Text changes to apply to each file as part of the code action */
-        changes: FileCodeEdits[];
-    }
-    /**
-      * Format and format on key response message.
-      */
-    interface FormatResponse extends Response {
-        body?: CodeEdit[];
-    }
-    /**
-      * Arguments for format on key messages.
-      */
-    interface FormatOnKeyRequestArgs extends FileLocationRequestArgs {
-        /**
-          * Key pressed (';', '\n', or '}').
-          */
-        key: string;
-        options?: FormatCodeSettings;
-    }
-    /**
-      * Format on key request; value of command field is
-      * "formatonkey". Given file location and key typed (as string),
-      * return response giving zero or more edit instructions.  The
-      * edit instructions will be sorted in file order.  Applying the
-      * edit instructions in reverse to file will result in correctly
-      * reformatted text.
-      */
-    interface FormatOnKeyRequest extends FileLocationRequest {
-        command: CommandTypes.Formatonkey;
-        arguments: FormatOnKeyRequestArgs;
-    }
-    /**
-      * Arguments for completions messages.
-      */
-    interface CompletionsRequestArgs extends FileLocationRequestArgs {
-        /**
-          * Optional prefix to apply to possible completions.
-          */
-        prefix?: string;
-    }
-    /**
-      * Completions request; value of command field is "completions".
-      * Given a file location (file, line, col) and a prefix (which may
-      * be the empty string), return the possible completions that
-      * begin with prefix.
-      */
-    interface CompletionsRequest extends FileLocationRequest {
-        command: CommandTypes.Completions;
-        arguments: CompletionsRequestArgs;
-    }
-    /**
-      * Arguments for completion details request.
-      */
-    interface CompletionDetailsRequestArgs extends FileLocationRequestArgs {
-        /**
-          * Names of one or more entries for which to obtain details.
-          */
-        entryNames: string[];
-    }
-    /**
-      * Completion entry details request; value of command field is
-      * "completionEntryDetails".  Given a file location (file, line,
-      * col) and an array of completion entry names return more
-      * detailed information for each completion entry.
-      */
-    interface CompletionDetailsRequest extends FileLocationRequest {
-        command: CommandTypes.CompletionDetails;
-        arguments: CompletionDetailsRequestArgs;
-    }
-    /**
-      * Part of a symbol description.
-      */
-    interface SymbolDisplayPart {
-        /**
-          * Text of an item describing the symbol.
-          */
-        text: string;
-        /**
-          * The symbol's kind (such as 'className' or 'parameterName' or plain 'text').
-          */
-        kind: string;
-    }
-    /**
-      * An item found in a completion response.
-      */
-    interface CompletionEntry {
-        /**
-          * The symbol's name.
-          */
-        name: string;
-        /**
-          * The symbol's kind (such as 'className' or 'parameterName').
-          */
-        kind: string;
-        /**
-          * Optional modifiers for the kind (such as 'public').
-          */
-        kindModifiers: string;
-        /**
-         * A string that is used for comparing completion items so that they can be ordered.  This
-         * is often the same as the name but may be different in certain circumstances.
-         */
-        sortText: string;
-        /**
-         * An optional span that indicates the text to be replaced by this completion item. If present,
-         * this span should be used instead of the default one.
-         */
-        replacementSpan?: TextSpan;
-    }
-    /**
-      * Additional completion entry details, available on demand
-      */
-    interface CompletionEntryDetails {
-        /**
-          * The symbol's name.
-          */
-        name: string;
-        /**
-          * The symbol's kind (such as 'className' or 'parameterName').
-          */
-        kind: string;
-        /**
-          * Optional modifiers for the kind (such as 'public').
-          */
-        kindModifiers: string;
-        /**
-          * Display parts of the symbol (similar to quick info).
-          */
-        displayParts: SymbolDisplayPart[];
-        /**
-          * Documentation strings for the symbol.
-          */
-        documentation: SymbolDisplayPart[];
-    }
-    interface CompletionsResponse extends Response {
-        body?: CompletionEntry[];
-    }
-    interface CompletionDetailsResponse extends Response {
-        body?: CompletionEntryDetails[];
-    }
-    /**
-     * Signature help information for a single parameter
-     */
-    interface SignatureHelpParameter {
-        /**
-         * The parameter's name
-         */
-        name: string;
-        /**
-          * Documentation of the parameter.
-          */
-        documentation: SymbolDisplayPart[];
-        /**
-          * Display parts of the parameter.
-          */
-        displayParts: SymbolDisplayPart[];
-        /**
-         * Whether the parameter is optional or not.
-         */
-        isOptional: boolean;
-    }
-    /**
-     * Represents a single signature to show in signature help.
-     */
-    interface SignatureHelpItem {
-        /**
-         * Whether the signature accepts a variable number of arguments.
-         */
-        isVariadic: boolean;
-        /**
-         * The prefix display parts.
-         */
-        prefixDisplayParts: SymbolDisplayPart[];
-        /**
-         * The suffix display parts.
-         */
-        suffixDisplayParts: SymbolDisplayPart[];
-        /**
-         * The separator display parts.
-         */
-        separatorDisplayParts: SymbolDisplayPart[];
-        /**
-         * The signature helps items for the parameters.
-         */
-        parameters: SignatureHelpParameter[];
-        /**
-         * The signature's documentation
-         */
-        documentation: SymbolDisplayPart[];
-    }
-    /**
-     * Signature help items found in the response of a signature help request.
-     */
-    interface SignatureHelpItems {
-        /**
-         * The signature help items.
-         */
-        items: SignatureHelpItem[];
-        /**
-         * The span for which signature help should appear on a signature
-         */
-        applicableSpan: TextSpan;
-        /**
-         * The item selected in the set of available help items.
-         */
-        selectedItemIndex: number;
-        /**
-         * The argument selected in the set of parameters.
-         */
-        argumentIndex: number;
-        /**
-         * The argument count
-         */
-        argumentCount: number;
-    }
-    /**
-     * Arguments of a signature help request.
-     */
-    interface SignatureHelpRequestArgs extends FileLocationRequestArgs {
-    }
-    /**
-      * Signature help request; value of command field is "signatureHelp".
-      * Given a file location (file, line, col), return the signature
-      * help.
-      */
-    interface SignatureHelpRequest extends FileLocationRequest {
-        command: CommandTypes.SignatureHelp;
-        arguments: SignatureHelpRequestArgs;
-    }
-    /**
-     * Response object for a SignatureHelpRequest.
-     */
-    interface SignatureHelpResponse extends Response {
-        body?: SignatureHelpItems;
-    }
-    /**
-      * Synchronous request for semantic diagnostics of one file.
-      */
-    interface SemanticDiagnosticsSyncRequest extends FileRequest {
-        command: CommandTypes.SemanticDiagnosticsSync;
-        arguments: SemanticDiagnosticsSyncRequestArgs;
-    }
-    interface SemanticDiagnosticsSyncRequestArgs extends FileRequestArgs {
-        includeLinePosition?: boolean;
-    }
-    /**
-      * Response object for synchronous sematic diagnostics request.
-      */
-    interface SemanticDiagnosticsSyncResponse extends Response {
-        body?: Diagnostic[] | DiagnosticWithLinePosition[];
-    }
-    /**
-      * Synchronous request for syntactic diagnostics of one file.
-      */
-    interface SyntacticDiagnosticsSyncRequest extends FileRequest {
-        command: CommandTypes.SyntacticDiagnosticsSync;
-        arguments: SyntacticDiagnosticsSyncRequestArgs;
-    }
-    interface SyntacticDiagnosticsSyncRequestArgs extends FileRequestArgs {
-        includeLinePosition?: boolean;
-    }
-    /**
-      * Response object for synchronous syntactic diagnostics request.
-      */
-    interface SyntacticDiagnosticsSyncResponse extends Response {
-        body?: Diagnostic[] | DiagnosticWithLinePosition[];
-    }
-    /**
-    * Arguments for GeterrForProject request.
-    */
-    interface GeterrForProjectRequestArgs {
-        /**
-          * the file requesting project error list
-          */
-        file: string;
-        /**
-          * Delay in milliseconds to wait before starting to compute
-          * errors for the files in the file list
-          */
-        delay: number;
-    }
-    /**
-      * GeterrForProjectRequest request; value of command field is
-      * "geterrForProject". It works similarly with 'Geterr', only
-      * it request for every file in this project.
-      */
-    interface GeterrForProjectRequest extends Request {
-        command: CommandTypes.GeterrForProject;
-        arguments: GeterrForProjectRequestArgs;
-    }
-    /**
-      * Arguments for geterr messages.
-      */
-    interface GeterrRequestArgs {
-        /**
-          * List of file names for which to compute compiler errors.
-          * The files will be checked in list order.
-          */
-        files: string[];
-        /**
-          * Delay in milliseconds to wait before starting to compute
-          * errors for the files in the file list
-          */
-        delay: number;
-    }
-    /**
-      * Geterr request; value of command field is "geterr". Wait for
-      * delay milliseconds and then, if during the wait no change or
-      * reload messages have arrived for the first file in the files
-      * list, get the syntactic errors for the file, field requests,
-      * and then get the semantic errors for the file.  Repeat with a
-      * smaller delay for each subsequent file on the files list.  Best
-      * practice for an editor is to send a file list containing each
-      * file that is currently visible, in most-recently-used order.
-      */
-    interface GeterrRequest extends Request {
-        command: CommandTypes.Geterr;
-        arguments: GeterrRequestArgs;
-    }
-    /**
-      * Item of diagnostic information found in a DiagnosticEvent message.
-      */
-    interface Diagnostic {
-        /**
-          * Starting file location at which text applies.
-          */
-        start: Location;
-        /**
-          * The last file location at which the text applies.
-          */
-        end: Location;
-        /**
-          * Text of diagnostic message.
-          */
-        text: string;
-        /**
-          * The error code of the diagnostic message.
-          */
-        code?: number;
-    }
-    interface DiagnosticEventBody {
-        /**
-          * The file for which diagnostic information is reported.
-          */
-        file: string;
-        /**
-          * An array of diagnostic information items.
-          */
-        diagnostics: Diagnostic[];
-    }
-    /**
-      * Event message for "syntaxDiag" and "semanticDiag" event types.
-      * These events provide syntactic and semantic errors for a file.
-      */
-    interface DiagnosticEvent extends Event {
-        body?: DiagnosticEventBody;
-    }
-    interface ConfigFileDiagnosticEventBody {
-        /**
-         * The file which trigged the searching and error-checking of the config file
-         */
-        triggerFile: string;
-        /**
-         * The name of the found config file.
-         */
-        configFile: string;
-        /**
-         * An arry of diagnostic information items for the found config file.
-         */
-        diagnostics: Diagnostic[];
-    }
-    /**
-     * Event message for "configFileDiag" event type.
-     * This event provides errors for a found config file.
-     */
-    interface ConfigFileDiagnosticEvent extends Event {
-        body?: ConfigFileDiagnosticEventBody;
-        event: "configFileDiag";
-    }
-    /**
-      * Arguments for reload request.
-      */
-    interface ReloadRequestArgs extends FileRequestArgs {
-        /**
-          * Name of temporary file from which to reload file
-          * contents. May be same as file.
-          */
-        tmpfile: string;
-    }
-    /**
-      * Reload request message; value of command field is "reload".
-      * Reload contents of file with name given by the 'file' argument
-      * from temporary file with name given by the 'tmpfile' argument.
-      * The two names can be identical.
-      */
-    interface ReloadRequest extends FileRequest {
-        command: CommandTypes.Reload;
-        arguments: ReloadRequestArgs;
-    }
-    /**
-      * Response to "reload" request. This is just an acknowledgement, so
-      * no body field is required.
-      */
-    interface ReloadResponse extends Response {
-    }
-    /**
-      * Arguments for saveto request.
-      */
-    interface SavetoRequestArgs extends FileRequestArgs {
-        /**
-          * Name of temporary file into which to save server's view of
-          * file contents.
-          */
-        tmpfile: string;
-    }
-    /**
-      * Saveto request message; value of command field is "saveto".
-      * For debugging purposes, save to a temporaryfile (named by
-      * argument 'tmpfile') the contents of file named by argument
-      * 'file'.  The server does not currently send a response to a
-      * "saveto" request.
-      */
-    interface SavetoRequest extends FileRequest {
-        command: CommandTypes.Saveto;
-        arguments: SavetoRequestArgs;
-    }
-    /**
-      * Arguments for navto request message.
-      */
-    interface NavtoRequestArgs extends FileRequestArgs {
-        /**
-          * Search term to navigate to from current location; term can
-          * be '.*' or an identifier prefix.
-          */
-        searchValue: string;
-        /**
-          *  Optional limit on the number of items to return.
-          */
-        maxResultCount?: number;
-        /**
-          * Optional flag to indicate we want results for just the current file
-          * or the entire project.
-          */
-        currentFileOnly?: boolean;
-        projectFileName?: string;
-    }
-    /**
-      * Navto request message; value of command field is "navto".
-      * Return list of objects giving file locations and symbols that
-      * match the search term given in argument 'searchTerm'.  The
-      * context for the search is given by the named file.
-      */
-    interface NavtoRequest extends FileRequest {
-        command: CommandTypes.Navto;
-        arguments: NavtoRequestArgs;
-    }
-    /**
-      * An item found in a navto response.
-      */
-    interface NavtoItem {
-        /**
-          * The symbol's name.
-          */
-        name: string;
-        /**
-          * The symbol's kind (such as 'className' or 'parameterName').
-          */
-        kind: string;
-        /**
-          * exact, substring, or prefix.
-          */
-        matchKind?: string;
-        /**
-          * If this was a case sensitive or insensitive match.
-          */
-        isCaseSensitive?: boolean;
-        /**
-          * Optional modifiers for the kind (such as 'public').
-          */
-        kindModifiers?: string;
-        /**
-          * The file in which the symbol is found.
-          */
-        file: string;
-        /**
-          * The location within file at which the symbol is found.
-          */
-        start: Location;
-        /**
-          * One past the last character of the symbol.
-          */
-        end: Location;
-        /**
-          * Name of symbol's container symbol (if any); for example,
-          * the class name if symbol is a class member.
-          */
-        containerName?: string;
-        /**
-          * Kind of symbol's container symbol (if any).
-          */
-        containerKind?: string;
-    }
-    /**
-      * Navto response message. Body is an array of navto items.  Each
-      * item gives a symbol that matched the search term.
-      */
-    interface NavtoResponse extends Response {
-        body?: NavtoItem[];
-    }
-    /**
-      * Arguments for change request message.
-      */
-    interface ChangeRequestArgs extends FormatRequestArgs {
-        /**
-          * Optional string to insert at location (file, line, offset).
-          */
-        insertString?: string;
-    }
-    /**
-      * Change request message; value of command field is "change".
-      * Update the server's view of the file named by argument 'file'.
-      * Server does not currently send a response to a change request.
-      */
-    interface ChangeRequest extends FileLocationRequest {
-        command: CommandTypes.Change;
-        arguments: ChangeRequestArgs;
-    }
-    /**
-      * Response to "brace" request.
-      */
-    interface BraceResponse extends Response {
-        body?: TextSpan[];
-    }
-    /**
-      * Brace matching request; value of command field is "brace".
-      * Return response giving the file locations of matching braces
-      * found in file at location line, offset.
-      */
-    interface BraceRequest extends FileLocationRequest {
-        command: CommandTypes.Brace;
-    }
-    /**
-      * NavBar items request; value of command field is "navbar".
-      * Return response giving the list of navigation bar entries
-      * extracted from the requested file.
-      */
-    interface NavBarRequest extends FileRequest {
-        command: CommandTypes.NavBar;
-    }
-    /**
-     * NavTree request; value of command field is "navtree".
-     * Return response giving the navigation tree of the requested file.
-     */
-    interface NavTreeRequest extends FileRequest {
-        command: CommandTypes.NavTree;
-    }
-    interface NavigationBarItem {
-        /**
-          * The item's display text.
-          */
-        text: string;
-        /**
-          * The symbol's kind (such as 'className' or 'parameterName').
-          */
-        kind: string;
-        /**
-          * Optional modifiers for the kind (such as 'public').
-          */
-        kindModifiers?: string;
-        /**
-          * The definition locations of the item.
-          */
-        spans: TextSpan[];
-        /**
-          * Optional children.
-          */
-        childItems?: NavigationBarItem[];
-        /**
-          * Number of levels deep this item should appear.
-          */
-        indent: number;
-    }
-    /** protocol.NavigationTree is identical to ts.NavigationTree, except using protocol.TextSpan instead of ts.TextSpan */
-    interface NavigationTree {
-        text: string;
-        kind: string;
-        kindModifiers: string;
-        spans: TextSpan[];
-        childItems?: NavigationTree[];
-    }
-    type TelemetryEventName = "telemetry";
-    interface TelemetryEvent extends Event {
-        event: TelemetryEventName;
-        body: TelemetryEventBody;
-    }
-    interface TelemetryEventBody {
-        telemetryEventName: string;
-        payload: any;
-    }
-    type TypingsInstalledTelemetryEventName = "typingsInstalled";
-    interface TypingsInstalledTelemetryEventBody extends TelemetryEventBody {
-        telemetryEventName: TypingsInstalledTelemetryEventName;
-        payload: TypingsInstalledTelemetryEventPayload;
-    }
-    interface TypingsInstalledTelemetryEventPayload {
-        /**
-         * Comma separated list of installed typing packages
-         */
-        installedPackages: string;
-<<<<<<< HEAD
-=======
-        /**
-         * true if install request succeeded, otherwise - false
-         */
-        installSuccess: boolean;
->>>>>>> c90a40c5
-    }
-    interface NavBarResponse extends Response {
-        body?: NavigationBarItem[];
-    }
-    interface NavTreeResponse extends Response {
-        body?: NavigationTree;
-    }
-    namespace IndentStyle {
-        type None = "None";
-        type Block = "Block";
-        type Smart = "Smart";
-    }
-    type IndentStyle = IndentStyle.None | IndentStyle.Block | IndentStyle.Smart;
-    interface EditorSettings {
-        baseIndentSize?: number;
-        indentSize?: number;
-        tabSize?: number;
-        newLineCharacter?: string;
-        convertTabsToSpaces?: boolean;
-        indentStyle?: IndentStyle | ts.IndentStyle;
-    }
-    interface FormatCodeSettings extends EditorSettings {
-        insertSpaceAfterCommaDelimiter?: boolean;
-        insertSpaceAfterSemicolonInForStatements?: boolean;
-        insertSpaceBeforeAndAfterBinaryOperators?: boolean;
-        insertSpaceAfterKeywordsInControlFlowStatements?: boolean;
-        insertSpaceAfterFunctionKeywordForAnonymousFunctions?: boolean;
-        insertSpaceAfterOpeningAndBeforeClosingNonemptyParenthesis?: boolean;
-        insertSpaceAfterOpeningAndBeforeClosingNonemptyBrackets?: boolean;
-        insertSpaceAfterOpeningAndBeforeClosingTemplateStringBraces?: boolean;
-        insertSpaceAfterOpeningAndBeforeClosingJsxExpressionBraces?: boolean;
-        placeOpenBraceOnNewLineForFunctions?: boolean;
-        placeOpenBraceOnNewLineForControlBlocks?: boolean;
-    }
-    interface CompilerOptions {
-        allowJs?: boolean;
-        allowSyntheticDefaultImports?: boolean;
-        allowUnreachableCode?: boolean;
-        allowUnusedLabels?: boolean;
-        baseUrl?: string;
-        charset?: string;
-        declaration?: boolean;
-        declarationDir?: string;
-        disableSizeLimit?: boolean;
-        emitBOM?: boolean;
-        emitDecoratorMetadata?: boolean;
-        experimentalDecorators?: boolean;
-        forceConsistentCasingInFileNames?: boolean;
-        inlineSourceMap?: boolean;
-        inlineSources?: boolean;
-        isolatedModules?: boolean;
-        jsx?: JsxEmit | ts.JsxEmit;
-        lib?: string[];
-        locale?: string;
-        mapRoot?: string;
-        maxNodeModuleJsDepth?: number;
-        module?: ModuleKind | ts.ModuleKind;
-        moduleResolution?: ModuleResolutionKind | ts.ModuleResolutionKind;
-        newLine?: NewLineKind | ts.NewLineKind;
-        noEmit?: boolean;
-        noEmitHelpers?: boolean;
-        noEmitOnError?: boolean;
-        noErrorTruncation?: boolean;
-        noFallthroughCasesInSwitch?: boolean;
-        noImplicitAny?: boolean;
-        noImplicitReturns?: boolean;
-        noImplicitThis?: boolean;
-        noUnusedLocals?: boolean;
-        noUnusedParameters?: boolean;
-        noImplicitUseStrict?: boolean;
-        noLib?: boolean;
-        noResolve?: boolean;
-        out?: string;
-        outDir?: string;
-        outFile?: string;
-        paths?: MapLike<string[]>;
-        preserveConstEnums?: boolean;
-        project?: string;
-        reactNamespace?: string;
-        removeComments?: boolean;
-        rootDir?: string;
-        rootDirs?: string[];
-        skipLibCheck?: boolean;
-        skipDefaultLibCheck?: boolean;
-        sourceMap?: boolean;
-        sourceRoot?: string;
-        strictNullChecks?: boolean;
-        suppressExcessPropertyErrors?: boolean;
-        suppressImplicitAnyIndexErrors?: boolean;
-        target?: ScriptTarget | ts.ScriptTarget;
-        traceResolution?: boolean;
-        types?: string[];
-        /** Paths used to used to compute primary types search locations */
-        typeRoots?: string[];
-        [option: string]: CompilerOptionsValue | undefined;
-    }
-    namespace JsxEmit {
-        type None = "None";
-        type Preserve = "Preserve";
-        type React = "React";
-    }
-    type JsxEmit = JsxEmit.None | JsxEmit.Preserve | JsxEmit.React;
-    namespace ModuleKind {
-        type None = "None";
-        type CommonJS = "CommonJS";
-        type AMD = "AMD";
-        type UMD = "UMD";
-        type System = "System";
-        type ES6 = "ES6";
-        type ES2015 = "ES2015";
-    }
-    type ModuleKind = ModuleKind.None | ModuleKind.CommonJS | ModuleKind.AMD | ModuleKind.UMD | ModuleKind.System | ModuleKind.ES6 | ModuleKind.ES2015;
-    namespace ModuleResolutionKind {
-        type Classic = "Classic";
-        type Node = "Node";
-    }
-    type ModuleResolutionKind = ModuleResolutionKind.Classic | ModuleResolutionKind.Node;
-    namespace NewLineKind {
-        type Crlf = "Crlf";
-        type Lf = "Lf";
-    }
-    type NewLineKind = NewLineKind.Crlf | NewLineKind.Lf;
-    namespace ScriptTarget {
-        type ES3 = "ES3";
-        type ES5 = "ES5";
-        type ES6 = "ES6";
-        type ES2015 = "ES2015";
-    }
-    type ScriptTarget = ScriptTarget.ES3 | ScriptTarget.ES5 | ScriptTarget.ES6 | ScriptTarget.ES2015;
-}
+/**
+  * Declaration module describing the TypeScript Server protocol
+  */
+declare namespace ts.server.protocol {
+    namespace CommandTypes {
+        type Brace = "brace";
+        type BraceCompletion = "braceCompletion";
+        type Change = "change";
+        type Close = "close";
+        type Completions = "completions";
+        type CompletionDetails = "completionEntryDetails";
+        type CompileOnSaveAffectedFileList = "compileOnSaveAffectedFileList";
+        type CompileOnSaveEmitFile = "compileOnSaveEmitFile";
+        type Configure = "configure";
+        type Definition = "definition";
+        type Implementation = "implementation";
+        type Exit = "exit";
+        type Format = "format";
+        type Formatonkey = "formatonkey";
+        type Geterr = "geterr";
+        type GeterrForProject = "geterrForProject";
+        type SemanticDiagnosticsSync = "semanticDiagnosticsSync";
+        type SyntacticDiagnosticsSync = "syntacticDiagnosticsSync";
+        type NavBar = "navbar";
+        type Navto = "navto";
+        type NavTree = "navtree";
+        type NavTreeFull = "navtree-full";
+        type Occurrences = "occurrences";
+        type DocumentHighlights = "documentHighlights";
+        type Open = "open";
+        type Quickinfo = "quickinfo";
+        type References = "references";
+        type Reload = "reload";
+        type Rename = "rename";
+        type Saveto = "saveto";
+        type SignatureHelp = "signatureHelp";
+        type TypeDefinition = "typeDefinition";
+        type ProjectInfo = "projectInfo";
+        type ReloadProjects = "reloadProjects";
+        type Unknown = "unknown";
+        type OpenExternalProject = "openExternalProject";
+        type OpenExternalProjects = "openExternalProjects";
+        type CloseExternalProject = "closeExternalProject";
+        type TodoComments = "todoComments";
+        type Indentation = "indentation";
+        type DocCommentTemplate = "docCommentTemplate";
+        type CompilerOptionsForInferredProjects = "compilerOptionsForInferredProjects";
+        type GetCodeFixes = "getCodeFixes";
+        type GetSupportedCodeFixes = "getSupportedCodeFixes";
+    }
+    /**
+      * A TypeScript Server message
+      */
+    interface Message {
+        /**
+          * Sequence number of the message
+          */
+        seq: number;
+        /**
+          * One of "request", "response", or "event"
+          */
+        type: "request" | "response" | "event";
+    }
+    /**
+      * Client-initiated request message
+      */
+    interface Request extends Message {
+        /**
+          * The command to execute
+          */
+        command: string;
+        /**
+          * Object containing arguments for the command
+          */
+        arguments?: any;
+    }
+    /**
+      * Request to reload the project structure for all the opened files
+      */
+    interface ReloadProjectsRequest extends Message {
+        command: CommandTypes.ReloadProjects;
+    }
+    /**
+      * Server-initiated event message
+      */
+    interface Event extends Message {
+        /**
+          * Name of event
+          */
+        event: string;
+        /**
+          * Event-specific information
+          */
+        body?: any;
+    }
+    /**
+      * Response by server to client request message.
+      */
+    interface Response extends Message {
+        /**
+          * Sequence number of the request message.
+          */
+        request_seq: number;
+        /**
+          * Outcome of the request.
+          */
+        success: boolean;
+        /**
+          * The command requested.
+          */
+        command: string;
+        /**
+          * Contains error message if success === false.
+          */
+        message?: string;
+        /**
+          * Contains message body if success === true.
+          */
+        body?: any;
+    }
+    /**
+      * Arguments for FileRequest messages.
+      */
+    interface FileRequestArgs {
+        /**
+          * The file for the request (absolute pathname required).
+          */
+        file: string;
+        projectFileName?: string;
+    }
+    /**
+     * Requests a JS Doc comment template for a given position
+     */
+    interface DocCommentTemplateRequest extends FileLocationRequest {
+        command: CommandTypes.DocCommentTemplate;
+    }
+    /**
+     * Response to DocCommentTemplateRequest
+     */
+    interface DocCommandTemplateResponse extends Response {
+        body?: TextInsertion;
+    }
+    /**
+     * A request to get TODO comments from the file
+     */
+    interface TodoCommentRequest extends FileRequest {
+        command: CommandTypes.TodoComments;
+        arguments: TodoCommentRequestArgs;
+    }
+    /**
+     * Arguments for TodoCommentRequest request.
+     */
+    interface TodoCommentRequestArgs extends FileRequestArgs {
+        /**
+         * Array of target TodoCommentDescriptors that describes TODO comments to be found
+         */
+        descriptors: TodoCommentDescriptor[];
+    }
+    /**
+     * Response for TodoCommentRequest request.
+     */
+    interface TodoCommentsResponse extends Response {
+        body?: TodoComment[];
+    }
+    /**
+     * A request to get indentation for a location in file
+     */
+    interface IndentationRequest extends FileLocationRequest {
+        command: CommandTypes.Indentation;
+        arguments: IndentationRequestArgs;
+    }
+    /**
+     * Response for IndentationRequest request.
+     */
+    interface IndentationResponse extends Response {
+        body?: IndentationResult;
+    }
+    /**
+     * Indentation result representing where indentation should be placed
+     */
+    interface IndentationResult {
+        /**
+         * The base position in the document that the indent should be relative to
+         */
+        position: number;
+        /**
+         * The number of columns the indent should be at relative to the position's column.
+         */
+        indentation: number;
+    }
+    /**
+     * Arguments for IndentationRequest request.
+     */
+    interface IndentationRequestArgs extends FileLocationRequestArgs {
+        /**
+         * An optional set of settings to be used when computing indentation.
+         * If argument is omitted - then it will use settings for file that were previously set via 'configure' request or global settings.
+         */
+        options?: EditorSettings;
+    }
+    /**
+      * Arguments for ProjectInfoRequest request.
+      */
+    interface ProjectInfoRequestArgs extends FileRequestArgs {
+        /**
+          * Indicate if the file name list of the project is needed
+          */
+        needFileNameList: boolean;
+    }
+    /**
+      * A request to get the project information of the current file.
+      */
+    interface ProjectInfoRequest extends Request {
+        command: CommandTypes.ProjectInfo;
+        arguments: ProjectInfoRequestArgs;
+    }
+    /**
+     * A request to retrieve compiler options diagnostics for a project
+     */
+    interface CompilerOptionsDiagnosticsRequest extends Request {
+        arguments: CompilerOptionsDiagnosticsRequestArgs;
+    }
+    /**
+     * Arguments for CompilerOptionsDiagnosticsRequest request.
+     */
+    interface CompilerOptionsDiagnosticsRequestArgs {
+        /**
+         * Name of the project to retrieve compiler options diagnostics.
+         */
+        projectFileName: string;
+    }
+    /**
+      * Response message body for "projectInfo" request
+      */
+    interface ProjectInfo {
+        /**
+          * For configured project, this is the normalized path of the 'tsconfig.json' file
+          * For inferred project, this is undefined
+          */
+        configFileName: string;
+        /**
+          * The list of normalized file name in the project, including 'lib.d.ts'
+          */
+        fileNames?: string[];
+        /**
+          * Indicates if the project has a active language service instance
+          */
+        languageServiceDisabled?: boolean;
+    }
+    /**
+     * Represents diagnostic info that includes location of diagnostic in two forms
+     * - start position and length of the error span
+     * - startLocation and endLocation - a pair of Location objects that store start/end line and offset of the error span.
+     */
+    interface DiagnosticWithLinePosition {
+        message: string;
+        start: number;
+        length: number;
+        startLocation: Location;
+        endLocation: Location;
+        category: string;
+        code: number;
+    }
+    /**
+      * Response message for "projectInfo" request
+      */
+    interface ProjectInfoResponse extends Response {
+        body?: ProjectInfo;
+    }
+    /**
+      * Request whose sole parameter is a file name.
+      */
+    interface FileRequest extends Request {
+        arguments: FileRequestArgs;
+    }
+    /**
+      * Instances of this interface specify a location in a source file:
+      * (file, line, character offset), where line and character offset are 1-based.
+      */
+    interface FileLocationRequestArgs extends FileRequestArgs {
+        /**
+          * The line number for the request (1-based).
+          */
+        line: number;
+        /**
+          * The character offset (on the line) for the request (1-based).
+          */
+        offset: number;
+    }
+    /**
+      * Request for the available codefixes at a specific position.
+      */
+    interface CodeFixRequest extends Request {
+        command: CommandTypes.GetCodeFixes;
+        arguments: CodeFixRequestArgs;
+    }
+    /**
+      * Instances of this interface specify errorcodes on a specific location in a sourcefile.
+      */
+    interface CodeFixRequestArgs extends FileRequestArgs {
+        /**
+          * The line number for the request (1-based).
+          */
+        startLine: number;
+        /**
+          * The character offset (on the line) for the request (1-based).
+          */
+        startOffset: number;
+        /**
+          * The line number for the request (1-based).
+          */
+        endLine: number;
+        /**
+          * The character offset (on the line) for the request (1-based).
+          */
+        endOffset: number;
+        /**
+          * Errorcodes we want to get the fixes for.
+          */
+        errorCodes?: number[];
+    }
+    /**
+     * Response for GetCodeFixes request.
+     */
+    interface GetCodeFixesResponse extends Response {
+        body?: CodeAction[];
+    }
+    /**
+      * A request whose arguments specify a file location (file, line, col).
+      */
+    interface FileLocationRequest extends FileRequest {
+        arguments: FileLocationRequestArgs;
+    }
+    /**
+     * A request to get codes of supported code fixes.
+     */
+    interface GetSupportedCodeFixesRequest extends Request {
+        command: CommandTypes.GetSupportedCodeFixes;
+    }
+    /**
+     * A response for GetSupportedCodeFixesRequest request.
+     */
+    interface GetSupportedCodeFixesResponse extends Response {
+        /**
+         * List of error codes supported by the server.
+         */
+        body?: string[];
+    }
+    /**
+     * Arguments for EncodedSemanticClassificationsRequest request.
+     */
+    interface EncodedSemanticClassificationsRequestArgs extends FileRequestArgs {
+        /**
+         * Start position of the span.
+         */
+        start: number;
+        /**
+         * Length of the span.
+         */
+        length: number;
+    }
+    /**
+      * Arguments in document highlight request; include: filesToSearch, file,
+      * line, offset.
+      */
+    interface DocumentHighlightsRequestArgs extends FileLocationRequestArgs {
+        /**
+         * List of files to search for document highlights.
+         */
+        filesToSearch: string[];
+    }
+    /**
+      * Go to definition request; value of command field is
+      * "definition". Return response giving the file locations that
+      * define the symbol found in file at location line, col.
+      */
+    interface DefinitionRequest extends FileLocationRequest {
+        command: CommandTypes.Definition;
+    }
+    /**
+      * Go to type request; value of command field is
+      * "typeDefinition". Return response giving the file locations that
+      * define the type for the symbol found in file at location line, col.
+      */
+    interface TypeDefinitionRequest extends FileLocationRequest {
+        command: CommandTypes.TypeDefinition;
+    }
+    /**
+      * Go to implementation request; value of command field is
+      * "implementation". Return response giving the file locations that
+      * implement the symbol found in file at location line, col.
+      */
+    interface ImplementationRequest extends FileLocationRequest {
+        command: CommandTypes.Implementation;
+    }
+    /**
+      * Location in source code expressed as (one-based) line and character offset.
+      */
+    interface Location {
+        line: number;
+        offset: number;
+    }
+    /**
+      * Object found in response messages defining a span of text in source code.
+      */
+    interface TextSpan {
+        /**
+          * First character of the definition.
+          */
+        start: Location;
+        /**
+          * One character past last character of the definition.
+          */
+        end: Location;
+    }
+    /**
+      * Object found in response messages defining a span of text in a specific source file.
+      */
+    interface FileSpan extends TextSpan {
+        /**
+          * File containing text span.
+          */
+        file: string;
+    }
+    /**
+      * Definition response message.  Gives text range for definition.
+      */
+    interface DefinitionResponse extends Response {
+        body?: FileSpan[];
+    }
+    /**
+      * Definition response message.  Gives text range for definition.
+      */
+    interface TypeDefinitionResponse extends Response {
+        body?: FileSpan[];
+    }
+    /**
+      * Implementation response message.  Gives text range for implementations.
+      */
+    interface ImplementationResponse extends Response {
+        body?: FileSpan[];
+    }
+    /**
+     * Request to get brace completion for a location in the file.
+     */
+    interface BraceCompletionRequest extends FileLocationRequest {
+        command: CommandTypes.BraceCompletion;
+        arguments: BraceCompletionRequestArgs;
+    }
+    /**
+     * Argument for BraceCompletionRequest request.
+     */
+    interface BraceCompletionRequestArgs extends FileLocationRequestArgs {
+        /**
+         * Kind of opening brace
+         */
+        openingBrace: string;
+    }
+    /**
+      * Get occurrences request; value of command field is
+      * "occurrences". Return response giving spans that are relevant
+      * in the file at a given line and column.
+      */
+    interface OccurrencesRequest extends FileLocationRequest {
+        command: CommandTypes.Occurrences;
+    }
+    interface OccurrencesResponseItem extends FileSpan {
+        /**
+          * True if the occurrence is a write location, false otherwise.
+          */
+        isWriteAccess: boolean;
+    }
+    interface OccurrencesResponse extends Response {
+        body?: OccurrencesResponseItem[];
+    }
+    /**
+      * Get document highlights request; value of command field is
+      * "documentHighlights". Return response giving spans that are relevant
+      * in the file at a given line and column.
+      */
+    interface DocumentHighlightsRequest extends FileLocationRequest {
+        command: CommandTypes.DocumentHighlights;
+        arguments: DocumentHighlightsRequestArgs;
+    }
+    /**
+     * Span augmented with extra information that denotes the kind of the highlighting to be used for span.
+     * Kind is taken from HighlightSpanKind type.
+     */
+    interface HighlightSpan extends TextSpan {
+        kind: string;
+    }
+    /**
+     * Represents a set of highligh spans for a give name
+     */
+    interface DocumentHighlightsItem {
+        /**
+          * File containing highlight spans.
+          */
+        file: string;
+        /**
+          * Spans to highlight in file.
+          */
+        highlightSpans: HighlightSpan[];
+    }
+    /**
+     * Response for a DocumentHighlightsRequest request.
+     */
+    interface DocumentHighlightsResponse extends Response {
+        body?: DocumentHighlightsItem[];
+    }
+    /**
+      * Find references request; value of command field is
+      * "references". Return response giving the file locations that
+      * reference the symbol found in file at location line, col.
+      */
+    interface ReferencesRequest extends FileLocationRequest {
+        command: CommandTypes.References;
+    }
+    interface ReferencesResponseItem extends FileSpan {
+        /** Text of line containing the reference.  Including this
+          *  with the response avoids latency of editor loading files
+          * to show text of reference line (the server already has
+          * loaded the referencing files).
+          */
+        lineText: string;
+        /**
+          * True if reference is a write location, false otherwise.
+          */
+        isWriteAccess: boolean;
+        /**
+         * True if reference is a definition, false otherwise.
+         */
+        isDefinition: boolean;
+    }
+    /**
+      * The body of a "references" response message.
+      */
+    interface ReferencesResponseBody {
+        /**
+          * The file locations referencing the symbol.
+          */
+        refs: ReferencesResponseItem[];
+        /**
+          * The name of the symbol.
+          */
+        symbolName: string;
+        /**
+          * The start character offset of the symbol (on the line provided by the references request).
+          */
+        symbolStartOffset: number;
+        /**
+          * The full display name of the symbol.
+          */
+        symbolDisplayString: string;
+    }
+    /**
+      * Response to "references" request.
+      */
+    interface ReferencesResponse extends Response {
+        body?: ReferencesResponseBody;
+    }
+    /**
+     * Argument for RenameRequest request.
+     */
+    interface RenameRequestArgs extends FileLocationRequestArgs {
+        /**
+         * Should text at specified location be found/changed in comments?
+         */
+        findInComments?: boolean;
+        /**
+         * Should text at specified location be found/changed in strings?
+         */
+        findInStrings?: boolean;
+    }
+    /**
+      * Rename request; value of command field is "rename". Return
+      * response giving the file locations that reference the symbol
+      * found in file at location line, col. Also return full display
+      * name of the symbol so that client can print it unambiguously.
+      */
+    interface RenameRequest extends FileLocationRequest {
+        command: CommandTypes.Rename;
+        arguments: RenameRequestArgs;
+    }
+    /**
+      * Information about the item to be renamed.
+      */
+    interface RenameInfo {
+        /**
+          * True if item can be renamed.
+          */
+        canRename: boolean;
+        /**
+          * Error message if item can not be renamed.
+          */
+        localizedErrorMessage?: string;
+        /**
+          * Display name of the item to be renamed.
+          */
+        displayName: string;
+        /**
+          * Full display name of item to be renamed.
+          */
+        fullDisplayName: string;
+        /**
+          * The items's kind (such as 'className' or 'parameterName' or plain 'text').
+          */
+        kind: string;
+        /**
+          * Optional modifiers for the kind (such as 'public').
+          */
+        kindModifiers: string;
+    }
+    /**
+     *  A group of text spans, all in 'file'.
+     */
+    interface SpanGroup {
+        /** The file to which the spans apply */
+        file: string;
+        /** The text spans in this group */
+        locs: TextSpan[];
+    }
+    interface RenameResponseBody {
+        /**
+         * Information about the item to be renamed.
+         */
+        info: RenameInfo;
+        /**
+         * An array of span groups (one per file) that refer to the item to be renamed.
+         */
+        locs: SpanGroup[];
+    }
+    /**
+      * Rename response message.
+      */
+    interface RenameResponse extends Response {
+        body?: RenameResponseBody;
+    }
+    /**
+     * Represents a file in external project.
+     * External project is project whose set of files, compilation options and open\close state
+     * is maintained by the client (i.e. if all this data come from .csproj file in Visual Studio).
+     * External project will exist even if all files in it are closed and should be closed explicity.
+     * If external project includes one or more tsconfig.json/jsconfig.json files then tsserver will
+     * create configured project for every config file but will maintain a link that these projects were created
+     * as a result of opening external project so they should be removed once external project is closed.
+     */
+    interface ExternalFile {
+        /**
+         * Name of file file
+         */
+        fileName: string;
+        /**
+         * Script kind of the file
+         */
+        scriptKind?: ScriptKindName | ts.ScriptKind;
+        /**
+         * Whether file has mixed content (i.e. .cshtml file that combines html markup with C#/JavaScript)
+         */
+        hasMixedContent?: boolean;
+        /**
+         * Content of the file
+         */
+        content?: string;
+    }
+    /**
+     * Represent an external project
+     */
+    interface ExternalProject {
+        /**
+         * Project name
+         */
+        projectFileName: string;
+        /**
+         * List of root files in project
+         */
+        rootFiles: ExternalFile[];
+        /**
+         * Compiler options for the project
+         */
+        options: ExternalProjectCompilerOptions;
+        /**
+         * Explicitly specified typing options for the project
+         */
+        typingOptions?: TypingOptions;
+    }
+    interface CompileOnSaveMixin {
+        /**
+         * If compile on save is enabled for the project
+         */
+        compileOnSave?: boolean;
+    }
+    /**
+     * For external projects, some of the project settings are sent together with
+     * compiler settings.
+     */
+    type ExternalProjectCompilerOptions = CompilerOptions & CompileOnSaveMixin;
+    /**
+     * Represents a set of changes that happen in project
+     */
+    interface ProjectChanges {
+        /**
+         * List of added files
+         */
+        added: string[];
+        /**
+         * List of removed files
+         */
+        removed: string[];
+    }
+    /**
+      * Information found in a configure request.
+      */
+    interface ConfigureRequestArguments {
+        /**
+          * Information about the host, for example 'Emacs 24.4' or
+          * 'Sublime Text version 3075'
+          */
+        hostInfo?: string;
+        /**
+          * If present, tab settings apply only to this file.
+          */
+        file?: string;
+        /**
+         * The format options to use during formatting and other code editing features.
+         */
+        formatOptions?: FormatCodeSettings;
+    }
+    /**
+      *  Configure request; value of command field is "configure".  Specifies
+      *  host information, such as host type, tab size, and indent size.
+      */
+    interface ConfigureRequest extends Request {
+        command: CommandTypes.Configure;
+        arguments: ConfigureRequestArguments;
+    }
+    /**
+      * Response to "configure" request.  This is just an acknowledgement, so
+      * no body field is required.
+      */
+    interface ConfigureResponse extends Response {
+    }
+    /**
+      *  Information found in an "open" request.
+      */
+    interface OpenRequestArgs extends FileRequestArgs {
+        /**
+         * Used when a version of the file content is known to be more up to date than the one on disk.
+         * Then the known content will be used upon opening instead of the disk copy
+         */
+        fileContent?: string;
+        /**
+         * Used to specify the script kind of the file explicitly. It could be one of the following:
+         *      "TS", "JS", "TSX", "JSX"
+         */
+        scriptKindName?: ScriptKindName;
+    }
+    type ScriptKindName = "TS" | "JS" | "TSX" | "JSX";
+    /**
+      * Open request; value of command field is "open". Notify the
+      * server that the client has file open.  The server will not
+      * monitor the filesystem for changes in this file and will assume
+      * that the client is updating the server (using the change and/or
+      * reload messages) when the file changes. Server does not currently
+      * send a response to an open request.
+      */
+    interface OpenRequest extends Request {
+        command: CommandTypes.Open;
+        arguments: OpenRequestArgs;
+    }
+    /**
+     * Request to open or update external project
+     */
+    interface OpenExternalProjectRequest extends Request {
+        command: CommandTypes.OpenExternalProject;
+        arguments: OpenExternalProjectArgs;
+    }
+    /**
+     * Arguments to OpenExternalProjectRequest request
+     */
+    type OpenExternalProjectArgs = ExternalProject;
+    /**
+     * Request to open multiple external projects
+     */
+    interface OpenExternalProjectsRequest extends Request {
+        command: CommandTypes.OpenExternalProjects;
+        arguments: OpenExternalProjectsArgs;
+    }
+    /**
+     * Arguments to OpenExternalProjectsRequest
+     */
+    interface OpenExternalProjectsArgs {
+        /**
+         * List of external projects to open or update
+         */
+        projects: ExternalProject[];
+    }
+    /**
+     * Response to OpenExternalProjectRequest request. This is just an acknowledgement, so
+     * no body field is required.
+     */
+    interface OpenExternalProjectResponse extends Response {
+    }
+    /**
+     * Response to OpenExternalProjectsRequest request. This is just an acknowledgement, so
+     * no body field is required.
+     */
+    interface OpenExternalProjectsResponse extends Response {
+    }
+    /**
+     * Request to close external project.
+     */
+    interface CloseExternalProjectRequest extends Request {
+        command: CommandTypes.CloseExternalProject;
+        arguments: CloseExternalProjectRequestArgs;
+    }
+    /**
+     * Arguments to CloseExternalProjectRequest request
+     */
+    interface CloseExternalProjectRequestArgs {
+        /**
+         * Name of the project to close
+         */
+        projectFileName: string;
+    }
+    /**
+     * Response to CloseExternalProjectRequest request. This is just an acknowledgement, so
+     * no body field is required.
+     */
+    interface CloseExternalProjectResponse extends Response {
+    }
+    /**
+     * Request to set compiler options for inferred projects.
+     * External projects are opened / closed explicitly.
+     * Configured projects are opened when user opens loose file that has 'tsconfig.json' or 'jsconfig.json' anywhere in one of containing folders.
+     * This configuration file will be used to obtain a list of files and configuration settings for the project.
+     * Inferred projects are created when user opens a loose file that is not the part of external project
+     * or configured project and will contain only open file and transitive closure of referenced files if 'useOneInferredProject' is false,
+     * or all open loose files and its transitive closure of referenced files if 'useOneInferredProject' is true.
+     */
+    interface SetCompilerOptionsForInferredProjectsRequest extends Request {
+        command: CommandTypes.CompilerOptionsForInferredProjects;
+        arguments: SetCompilerOptionsForInferredProjectsArgs;
+    }
+    /**
+     * Argument for SetCompilerOptionsForInferredProjectsRequest request.
+     */
+    interface SetCompilerOptionsForInferredProjectsArgs {
+        /**
+         * Compiler options to be used with inferred projects.
+         */
+        options: ExternalProjectCompilerOptions;
+    }
+    /**
+      * Response to SetCompilerOptionsForInferredProjectsResponse request. This is just an acknowledgement, so
+      * no body field is required.
+      */
+    interface SetCompilerOptionsForInferredProjectsResponse extends Response {
+    }
+    /**
+      *  Exit request; value of command field is "exit".  Ask the server process
+      *  to exit.
+      */
+    interface ExitRequest extends Request {
+        command: CommandTypes.Exit;
+    }
+    /**
+      * Close request; value of command field is "close". Notify the
+      * server that the client has closed a previously open file.  If
+      * file is still referenced by open files, the server will resume
+      * monitoring the filesystem for changes to file.  Server does not
+      * currently send a response to a close request.
+      */
+    interface CloseRequest extends FileRequest {
+        command: CommandTypes.Close;
+    }
+    /**
+     * Request to obtain the list of files that should be regenerated if target file is recompiled.
+     * NOTE: this us query-only operation and does not generate any output on disk.
+     */
+    interface CompileOnSaveAffectedFileListRequest extends FileRequest {
+        command: CommandTypes.CompileOnSaveAffectedFileList;
+    }
+    /**
+     * Contains a list of files that should be regenerated in a project
+     */
+    interface CompileOnSaveAffectedFileListSingleProject {
+        /**
+         * Project name
+         */
+        projectFileName: string;
+        /**
+         * List of files names that should be recompiled
+         */
+        fileNames: string[];
+    }
+    /**
+     * Response for CompileOnSaveAffectedFileListRequest request;
+     */
+    interface CompileOnSaveAffectedFileListResponse extends Response {
+        body: CompileOnSaveAffectedFileListSingleProject[];
+    }
+    /**
+     * Request to recompile the file. All generated outputs (.js, .d.ts or .js.map files) is written on disk.
+     */
+    interface CompileOnSaveEmitFileRequest extends FileRequest {
+        command: CommandTypes.CompileOnSaveEmitFile;
+        arguments: CompileOnSaveEmitFileRequestArgs;
+    }
+    /**
+     * Arguments for CompileOnSaveEmitFileRequest
+     */
+    interface CompileOnSaveEmitFileRequestArgs extends FileRequestArgs {
+        /**
+         * if true - then file should be recompiled even if it does not have any changes.
+         */
+        forced?: boolean;
+    }
+    /**
+      * Quickinfo request; value of command field is
+      * "quickinfo". Return response giving a quick type and
+      * documentation string for the symbol found in file at location
+      * line, col.
+      */
+    interface QuickInfoRequest extends FileLocationRequest {
+        command: CommandTypes.Quickinfo;
+    }
+    /**
+      * Body of QuickInfoResponse.
+      */
+    interface QuickInfoResponseBody {
+        /**
+          * The symbol's kind (such as 'className' or 'parameterName' or plain 'text').
+          */
+        kind: string;
+        /**
+          * Optional modifiers for the kind (such as 'public').
+          */
+        kindModifiers: string;
+        /**
+          * Starting file location of symbol.
+          */
+        start: Location;
+        /**
+          * One past last character of symbol.
+          */
+        end: Location;
+        /**
+          * Type and kind of symbol.
+          */
+        displayString: string;
+        /**
+          * Documentation associated with symbol.
+          */
+        documentation: string;
+    }
+    /**
+      * Quickinfo response message.
+      */
+    interface QuickInfoResponse extends Response {
+        body?: QuickInfoResponseBody;
+    }
+    /**
+      * Arguments for format messages.
+      */
+    interface FormatRequestArgs extends FileLocationRequestArgs {
+        /**
+          * Last line of range for which to format text in file.
+          */
+        endLine: number;
+        /**
+          * Character offset on last line of range for which to format text in file.
+          */
+        endOffset: number;
+        /**
+         * Format options to be used.
+         */
+        options?: FormatCodeSettings;
+    }
+    /**
+      * Format request; value of command field is "format".  Return
+      * response giving zero or more edit instructions.  The edit
+      * instructions will be sorted in file order.  Applying the edit
+      * instructions in reverse to file will result in correctly
+      * reformatted text.
+      */
+    interface FormatRequest extends FileLocationRequest {
+        command: CommandTypes.Format;
+        arguments: FormatRequestArgs;
+    }
+    /**
+      * Object found in response messages defining an editing
+      * instruction for a span of text in source code.  The effect of
+      * this instruction is to replace the text starting at start and
+      * ending one character before end with newText. For an insertion,
+      * the text span is empty.  For a deletion, newText is empty.
+      */
+    interface CodeEdit {
+        /**
+          * First character of the text span to edit.
+          */
+        start: Location;
+        /**
+          * One character past last character of the text span to edit.
+          */
+        end: Location;
+        /**
+          * Replace the span defined above with this string (may be
+          * the empty string).
+          */
+        newText: string;
+    }
+    interface FileCodeEdits {
+        fileName: string;
+        textChanges: CodeEdit[];
+    }
+    interface CodeFixResponse extends Response {
+        /** The code actions that are available */
+        body?: CodeAction[];
+    }
+    interface CodeAction {
+        /** Description of the code action to display in the UI of the editor */
+        description: string;
+        /** Text changes to apply to each file as part of the code action */
+        changes: FileCodeEdits[];
+    }
+    /**
+      * Format and format on key response message.
+      */
+    interface FormatResponse extends Response {
+        body?: CodeEdit[];
+    }
+    /**
+      * Arguments for format on key messages.
+      */
+    interface FormatOnKeyRequestArgs extends FileLocationRequestArgs {
+        /**
+          * Key pressed (';', '\n', or '}').
+          */
+        key: string;
+        options?: FormatCodeSettings;
+    }
+    /**
+      * Format on key request; value of command field is
+      * "formatonkey". Given file location and key typed (as string),
+      * return response giving zero or more edit instructions.  The
+      * edit instructions will be sorted in file order.  Applying the
+      * edit instructions in reverse to file will result in correctly
+      * reformatted text.
+      */
+    interface FormatOnKeyRequest extends FileLocationRequest {
+        command: CommandTypes.Formatonkey;
+        arguments: FormatOnKeyRequestArgs;
+    }
+    /**
+      * Arguments for completions messages.
+      */
+    interface CompletionsRequestArgs extends FileLocationRequestArgs {
+        /**
+          * Optional prefix to apply to possible completions.
+          */
+        prefix?: string;
+    }
+    /**
+      * Completions request; value of command field is "completions".
+      * Given a file location (file, line, col) and a prefix (which may
+      * be the empty string), return the possible completions that
+      * begin with prefix.
+      */
+    interface CompletionsRequest extends FileLocationRequest {
+        command: CommandTypes.Completions;
+        arguments: CompletionsRequestArgs;
+    }
+    /**
+      * Arguments for completion details request.
+      */
+    interface CompletionDetailsRequestArgs extends FileLocationRequestArgs {
+        /**
+          * Names of one or more entries for which to obtain details.
+          */
+        entryNames: string[];
+    }
+    /**
+      * Completion entry details request; value of command field is
+      * "completionEntryDetails".  Given a file location (file, line,
+      * col) and an array of completion entry names return more
+      * detailed information for each completion entry.
+      */
+    interface CompletionDetailsRequest extends FileLocationRequest {
+        command: CommandTypes.CompletionDetails;
+        arguments: CompletionDetailsRequestArgs;
+    }
+    /**
+      * Part of a symbol description.
+      */
+    interface SymbolDisplayPart {
+        /**
+          * Text of an item describing the symbol.
+          */
+        text: string;
+        /**
+          * The symbol's kind (such as 'className' or 'parameterName' or plain 'text').
+          */
+        kind: string;
+    }
+    /**
+      * An item found in a completion response.
+      */
+    interface CompletionEntry {
+        /**
+          * The symbol's name.
+          */
+        name: string;
+        /**
+          * The symbol's kind (such as 'className' or 'parameterName').
+          */
+        kind: string;
+        /**
+          * Optional modifiers for the kind (such as 'public').
+          */
+        kindModifiers: string;
+        /**
+         * A string that is used for comparing completion items so that they can be ordered.  This
+         * is often the same as the name but may be different in certain circumstances.
+         */
+        sortText: string;
+        /**
+         * An optional span that indicates the text to be replaced by this completion item. If present,
+         * this span should be used instead of the default one.
+         */
+        replacementSpan?: TextSpan;
+    }
+    /**
+      * Additional completion entry details, available on demand
+      */
+    interface CompletionEntryDetails {
+        /**
+          * The symbol's name.
+          */
+        name: string;
+        /**
+          * The symbol's kind (such as 'className' or 'parameterName').
+          */
+        kind: string;
+        /**
+          * Optional modifiers for the kind (such as 'public').
+          */
+        kindModifiers: string;
+        /**
+          * Display parts of the symbol (similar to quick info).
+          */
+        displayParts: SymbolDisplayPart[];
+        /**
+          * Documentation strings for the symbol.
+          */
+        documentation: SymbolDisplayPart[];
+    }
+    interface CompletionsResponse extends Response {
+        body?: CompletionEntry[];
+    }
+    interface CompletionDetailsResponse extends Response {
+        body?: CompletionEntryDetails[];
+    }
+    /**
+     * Signature help information for a single parameter
+     */
+    interface SignatureHelpParameter {
+        /**
+         * The parameter's name
+         */
+        name: string;
+        /**
+          * Documentation of the parameter.
+          */
+        documentation: SymbolDisplayPart[];
+        /**
+          * Display parts of the parameter.
+          */
+        displayParts: SymbolDisplayPart[];
+        /**
+         * Whether the parameter is optional or not.
+         */
+        isOptional: boolean;
+    }
+    /**
+     * Represents a single signature to show in signature help.
+     */
+    interface SignatureHelpItem {
+        /**
+         * Whether the signature accepts a variable number of arguments.
+         */
+        isVariadic: boolean;
+        /**
+         * The prefix display parts.
+         */
+        prefixDisplayParts: SymbolDisplayPart[];
+        /**
+         * The suffix display parts.
+         */
+        suffixDisplayParts: SymbolDisplayPart[];
+        /**
+         * The separator display parts.
+         */
+        separatorDisplayParts: SymbolDisplayPart[];
+        /**
+         * The signature helps items for the parameters.
+         */
+        parameters: SignatureHelpParameter[];
+        /**
+         * The signature's documentation
+         */
+        documentation: SymbolDisplayPart[];
+    }
+    /**
+     * Signature help items found in the response of a signature help request.
+     */
+    interface SignatureHelpItems {
+        /**
+         * The signature help items.
+         */
+        items: SignatureHelpItem[];
+        /**
+         * The span for which signature help should appear on a signature
+         */
+        applicableSpan: TextSpan;
+        /**
+         * The item selected in the set of available help items.
+         */
+        selectedItemIndex: number;
+        /**
+         * The argument selected in the set of parameters.
+         */
+        argumentIndex: number;
+        /**
+         * The argument count
+         */
+        argumentCount: number;
+    }
+    /**
+     * Arguments of a signature help request.
+     */
+    interface SignatureHelpRequestArgs extends FileLocationRequestArgs {
+    }
+    /**
+      * Signature help request; value of command field is "signatureHelp".
+      * Given a file location (file, line, col), return the signature
+      * help.
+      */
+    interface SignatureHelpRequest extends FileLocationRequest {
+        command: CommandTypes.SignatureHelp;
+        arguments: SignatureHelpRequestArgs;
+    }
+    /**
+     * Response object for a SignatureHelpRequest.
+     */
+    interface SignatureHelpResponse extends Response {
+        body?: SignatureHelpItems;
+    }
+    /**
+      * Synchronous request for semantic diagnostics of one file.
+      */
+    interface SemanticDiagnosticsSyncRequest extends FileRequest {
+        command: CommandTypes.SemanticDiagnosticsSync;
+        arguments: SemanticDiagnosticsSyncRequestArgs;
+    }
+    interface SemanticDiagnosticsSyncRequestArgs extends FileRequestArgs {
+        includeLinePosition?: boolean;
+    }
+    /**
+      * Response object for synchronous sematic diagnostics request.
+      */
+    interface SemanticDiagnosticsSyncResponse extends Response {
+        body?: Diagnostic[] | DiagnosticWithLinePosition[];
+    }
+    /**
+      * Synchronous request for syntactic diagnostics of one file.
+      */
+    interface SyntacticDiagnosticsSyncRequest extends FileRequest {
+        command: CommandTypes.SyntacticDiagnosticsSync;
+        arguments: SyntacticDiagnosticsSyncRequestArgs;
+    }
+    interface SyntacticDiagnosticsSyncRequestArgs extends FileRequestArgs {
+        includeLinePosition?: boolean;
+    }
+    /**
+      * Response object for synchronous syntactic diagnostics request.
+      */
+    interface SyntacticDiagnosticsSyncResponse extends Response {
+        body?: Diagnostic[] | DiagnosticWithLinePosition[];
+    }
+    /**
+    * Arguments for GeterrForProject request.
+    */
+    interface GeterrForProjectRequestArgs {
+        /**
+          * the file requesting project error list
+          */
+        file: string;
+        /**
+          * Delay in milliseconds to wait before starting to compute
+          * errors for the files in the file list
+          */
+        delay: number;
+    }
+    /**
+      * GeterrForProjectRequest request; value of command field is
+      * "geterrForProject". It works similarly with 'Geterr', only
+      * it request for every file in this project.
+      */
+    interface GeterrForProjectRequest extends Request {
+        command: CommandTypes.GeterrForProject;
+        arguments: GeterrForProjectRequestArgs;
+    }
+    /**
+      * Arguments for geterr messages.
+      */
+    interface GeterrRequestArgs {
+        /**
+          * List of file names for which to compute compiler errors.
+          * The files will be checked in list order.
+          */
+        files: string[];
+        /**
+          * Delay in milliseconds to wait before starting to compute
+          * errors for the files in the file list
+          */
+        delay: number;
+    }
+    /**
+      * Geterr request; value of command field is "geterr". Wait for
+      * delay milliseconds and then, if during the wait no change or
+      * reload messages have arrived for the first file in the files
+      * list, get the syntactic errors for the file, field requests,
+      * and then get the semantic errors for the file.  Repeat with a
+      * smaller delay for each subsequent file on the files list.  Best
+      * practice for an editor is to send a file list containing each
+      * file that is currently visible, in most-recently-used order.
+      */
+    interface GeterrRequest extends Request {
+        command: CommandTypes.Geterr;
+        arguments: GeterrRequestArgs;
+    }
+    /**
+      * Item of diagnostic information found in a DiagnosticEvent message.
+      */
+    interface Diagnostic {
+        /**
+          * Starting file location at which text applies.
+          */
+        start: Location;
+        /**
+          * The last file location at which the text applies.
+          */
+        end: Location;
+        /**
+          * Text of diagnostic message.
+          */
+        text: string;
+        /**
+          * The error code of the diagnostic message.
+          */
+        code?: number;
+    }
+    interface DiagnosticEventBody {
+        /**
+          * The file for which diagnostic information is reported.
+          */
+        file: string;
+        /**
+          * An array of diagnostic information items.
+          */
+        diagnostics: Diagnostic[];
+    }
+    /**
+      * Event message for "syntaxDiag" and "semanticDiag" event types.
+      * These events provide syntactic and semantic errors for a file.
+      */
+    interface DiagnosticEvent extends Event {
+        body?: DiagnosticEventBody;
+    }
+    interface ConfigFileDiagnosticEventBody {
+        /**
+         * The file which trigged the searching and error-checking of the config file
+         */
+        triggerFile: string;
+        /**
+         * The name of the found config file.
+         */
+        configFile: string;
+        /**
+         * An arry of diagnostic information items for the found config file.
+         */
+        diagnostics: Diagnostic[];
+    }
+    /**
+     * Event message for "configFileDiag" event type.
+     * This event provides errors for a found config file.
+     */
+    interface ConfigFileDiagnosticEvent extends Event {
+        body?: ConfigFileDiagnosticEventBody;
+        event: "configFileDiag";
+    }
+    /**
+      * Arguments for reload request.
+      */
+    interface ReloadRequestArgs extends FileRequestArgs {
+        /**
+          * Name of temporary file from which to reload file
+          * contents. May be same as file.
+          */
+        tmpfile: string;
+    }
+    /**
+      * Reload request message; value of command field is "reload".
+      * Reload contents of file with name given by the 'file' argument
+      * from temporary file with name given by the 'tmpfile' argument.
+      * The two names can be identical.
+      */
+    interface ReloadRequest extends FileRequest {
+        command: CommandTypes.Reload;
+        arguments: ReloadRequestArgs;
+    }
+    /**
+      * Response to "reload" request. This is just an acknowledgement, so
+      * no body field is required.
+      */
+    interface ReloadResponse extends Response {
+    }
+    /**
+      * Arguments for saveto request.
+      */
+    interface SavetoRequestArgs extends FileRequestArgs {
+        /**
+          * Name of temporary file into which to save server's view of
+          * file contents.
+          */
+        tmpfile: string;
+    }
+    /**
+      * Saveto request message; value of command field is "saveto".
+      * For debugging purposes, save to a temporaryfile (named by
+      * argument 'tmpfile') the contents of file named by argument
+      * 'file'.  The server does not currently send a response to a
+      * "saveto" request.
+      */
+    interface SavetoRequest extends FileRequest {
+        command: CommandTypes.Saveto;
+        arguments: SavetoRequestArgs;
+    }
+    /**
+      * Arguments for navto request message.
+      */
+    interface NavtoRequestArgs extends FileRequestArgs {
+        /**
+          * Search term to navigate to from current location; term can
+          * be '.*' or an identifier prefix.
+          */
+        searchValue: string;
+        /**
+          *  Optional limit on the number of items to return.
+          */
+        maxResultCount?: number;
+        /**
+          * Optional flag to indicate we want results for just the current file
+          * or the entire project.
+          */
+        currentFileOnly?: boolean;
+        projectFileName?: string;
+    }
+    /**
+      * Navto request message; value of command field is "navto".
+      * Return list of objects giving file locations and symbols that
+      * match the search term given in argument 'searchTerm'.  The
+      * context for the search is given by the named file.
+      */
+    interface NavtoRequest extends FileRequest {
+        command: CommandTypes.Navto;
+        arguments: NavtoRequestArgs;
+    }
+    /**
+      * An item found in a navto response.
+      */
+    interface NavtoItem {
+        /**
+          * The symbol's name.
+          */
+        name: string;
+        /**
+          * The symbol's kind (such as 'className' or 'parameterName').
+          */
+        kind: string;
+        /**
+          * exact, substring, or prefix.
+          */
+        matchKind?: string;
+        /**
+          * If this was a case sensitive or insensitive match.
+          */
+        isCaseSensitive?: boolean;
+        /**
+          * Optional modifiers for the kind (such as 'public').
+          */
+        kindModifiers?: string;
+        /**
+          * The file in which the symbol is found.
+          */
+        file: string;
+        /**
+          * The location within file at which the symbol is found.
+          */
+        start: Location;
+        /**
+          * One past the last character of the symbol.
+          */
+        end: Location;
+        /**
+          * Name of symbol's container symbol (if any); for example,
+          * the class name if symbol is a class member.
+          */
+        containerName?: string;
+        /**
+          * Kind of symbol's container symbol (if any).
+          */
+        containerKind?: string;
+    }
+    /**
+      * Navto response message. Body is an array of navto items.  Each
+      * item gives a symbol that matched the search term.
+      */
+    interface NavtoResponse extends Response {
+        body?: NavtoItem[];
+    }
+    /**
+      * Arguments for change request message.
+      */
+    interface ChangeRequestArgs extends FormatRequestArgs {
+        /**
+          * Optional string to insert at location (file, line, offset).
+          */
+        insertString?: string;
+    }
+    /**
+      * Change request message; value of command field is "change".
+      * Update the server's view of the file named by argument 'file'.
+      * Server does not currently send a response to a change request.
+      */
+    interface ChangeRequest extends FileLocationRequest {
+        command: CommandTypes.Change;
+        arguments: ChangeRequestArgs;
+    }
+    /**
+      * Response to "brace" request.
+      */
+    interface BraceResponse extends Response {
+        body?: TextSpan[];
+    }
+    /**
+      * Brace matching request; value of command field is "brace".
+      * Return response giving the file locations of matching braces
+      * found in file at location line, offset.
+      */
+    interface BraceRequest extends FileLocationRequest {
+        command: CommandTypes.Brace;
+    }
+    /**
+      * NavBar items request; value of command field is "navbar".
+      * Return response giving the list of navigation bar entries
+      * extracted from the requested file.
+      */
+    interface NavBarRequest extends FileRequest {
+        command: CommandTypes.NavBar;
+    }
+    /**
+     * NavTree request; value of command field is "navtree".
+     * Return response giving the navigation tree of the requested file.
+     */
+    interface NavTreeRequest extends FileRequest {
+        command: CommandTypes.NavTree;
+    }
+    interface NavigationBarItem {
+        /**
+          * The item's display text.
+          */
+        text: string;
+        /**
+          * The symbol's kind (such as 'className' or 'parameterName').
+          */
+        kind: string;
+        /**
+          * Optional modifiers for the kind (such as 'public').
+          */
+        kindModifiers?: string;
+        /**
+          * The definition locations of the item.
+          */
+        spans: TextSpan[];
+        /**
+          * Optional children.
+          */
+        childItems?: NavigationBarItem[];
+        /**
+          * Number of levels deep this item should appear.
+          */
+        indent: number;
+    }
+    /** protocol.NavigationTree is identical to ts.NavigationTree, except using protocol.TextSpan instead of ts.TextSpan */
+    interface NavigationTree {
+        text: string;
+        kind: string;
+        kindModifiers: string;
+        spans: TextSpan[];
+        childItems?: NavigationTree[];
+    }
+    type TelemetryEventName = "telemetry";
+    interface TelemetryEvent extends Event {
+        event: TelemetryEventName;
+        body: TelemetryEventBody;
+    }
+    interface TelemetryEventBody {
+        telemetryEventName: string;
+        payload: any;
+    }
+    type TypingsInstalledTelemetryEventName = "typingsInstalled";
+    interface TypingsInstalledTelemetryEventBody extends TelemetryEventBody {
+        telemetryEventName: TypingsInstalledTelemetryEventName;
+        payload: TypingsInstalledTelemetryEventPayload;
+    }
+    interface TypingsInstalledTelemetryEventPayload {
+        /**
+         * Comma separated list of installed typing packages
+         */
+        installedPackages: string;
+        /**
+         * true if install request succeeded, otherwise - false
+         */
+        installSuccess: boolean;
+    }
+    interface NavBarResponse extends Response {
+        body?: NavigationBarItem[];
+    }
+    interface NavTreeResponse extends Response {
+        body?: NavigationTree;
+    }
+    namespace IndentStyle {
+        type None = "None";
+        type Block = "Block";
+        type Smart = "Smart";
+    }
+    type IndentStyle = IndentStyle.None | IndentStyle.Block | IndentStyle.Smart;
+    interface EditorSettings {
+        baseIndentSize?: number;
+        indentSize?: number;
+        tabSize?: number;
+        newLineCharacter?: string;
+        convertTabsToSpaces?: boolean;
+        indentStyle?: IndentStyle | ts.IndentStyle;
+    }
+    interface FormatCodeSettings extends EditorSettings {
+        insertSpaceAfterCommaDelimiter?: boolean;
+        insertSpaceAfterSemicolonInForStatements?: boolean;
+        insertSpaceBeforeAndAfterBinaryOperators?: boolean;
+        insertSpaceAfterKeywordsInControlFlowStatements?: boolean;
+        insertSpaceAfterFunctionKeywordForAnonymousFunctions?: boolean;
+        insertSpaceAfterOpeningAndBeforeClosingNonemptyParenthesis?: boolean;
+        insertSpaceAfterOpeningAndBeforeClosingNonemptyBrackets?: boolean;
+        insertSpaceAfterOpeningAndBeforeClosingTemplateStringBraces?: boolean;
+        insertSpaceAfterOpeningAndBeforeClosingJsxExpressionBraces?: boolean;
+        placeOpenBraceOnNewLineForFunctions?: boolean;
+        placeOpenBraceOnNewLineForControlBlocks?: boolean;
+    }
+    interface CompilerOptions {
+        allowJs?: boolean;
+        allowSyntheticDefaultImports?: boolean;
+        allowUnreachableCode?: boolean;
+        allowUnusedLabels?: boolean;
+        baseUrl?: string;
+        charset?: string;
+        declaration?: boolean;
+        declarationDir?: string;
+        disableSizeLimit?: boolean;
+        emitBOM?: boolean;
+        emitDecoratorMetadata?: boolean;
+        experimentalDecorators?: boolean;
+        forceConsistentCasingInFileNames?: boolean;
+        inlineSourceMap?: boolean;
+        inlineSources?: boolean;
+        isolatedModules?: boolean;
+        jsx?: JsxEmit | ts.JsxEmit;
+        lib?: string[];
+        locale?: string;
+        mapRoot?: string;
+        maxNodeModuleJsDepth?: number;
+        module?: ModuleKind | ts.ModuleKind;
+        moduleResolution?: ModuleResolutionKind | ts.ModuleResolutionKind;
+        newLine?: NewLineKind | ts.NewLineKind;
+        noEmit?: boolean;
+        noEmitHelpers?: boolean;
+        noEmitOnError?: boolean;
+        noErrorTruncation?: boolean;
+        noFallthroughCasesInSwitch?: boolean;
+        noImplicitAny?: boolean;
+        noImplicitReturns?: boolean;
+        noImplicitThis?: boolean;
+        noUnusedLocals?: boolean;
+        noUnusedParameters?: boolean;
+        noImplicitUseStrict?: boolean;
+        noLib?: boolean;
+        noResolve?: boolean;
+        out?: string;
+        outDir?: string;
+        outFile?: string;
+        paths?: MapLike<string[]>;
+        preserveConstEnums?: boolean;
+        project?: string;
+        reactNamespace?: string;
+        removeComments?: boolean;
+        rootDir?: string;
+        rootDirs?: string[];
+        skipLibCheck?: boolean;
+        skipDefaultLibCheck?: boolean;
+        sourceMap?: boolean;
+        sourceRoot?: string;
+        strictNullChecks?: boolean;
+        suppressExcessPropertyErrors?: boolean;
+        suppressImplicitAnyIndexErrors?: boolean;
+        target?: ScriptTarget | ts.ScriptTarget;
+        traceResolution?: boolean;
+        types?: string[];
+        /** Paths used to used to compute primary types search locations */
+        typeRoots?: string[];
+        [option: string]: CompilerOptionsValue | undefined;
+    }
+    namespace JsxEmit {
+        type None = "None";
+        type Preserve = "Preserve";
+        type React = "React";
+    }
+    type JsxEmit = JsxEmit.None | JsxEmit.Preserve | JsxEmit.React;
+    namespace ModuleKind {
+        type None = "None";
+        type CommonJS = "CommonJS";
+        type AMD = "AMD";
+        type UMD = "UMD";
+        type System = "System";
+        type ES6 = "ES6";
+        type ES2015 = "ES2015";
+    }
+    type ModuleKind = ModuleKind.None | ModuleKind.CommonJS | ModuleKind.AMD | ModuleKind.UMD | ModuleKind.System | ModuleKind.ES6 | ModuleKind.ES2015;
+    namespace ModuleResolutionKind {
+        type Classic = "Classic";
+        type Node = "Node";
+    }
+    type ModuleResolutionKind = ModuleResolutionKind.Classic | ModuleResolutionKind.Node;
+    namespace NewLineKind {
+        type Crlf = "Crlf";
+        type Lf = "Lf";
+    }
+    type NewLineKind = NewLineKind.Crlf | NewLineKind.Lf;
+    namespace ScriptTarget {
+        type ES3 = "ES3";
+        type ES5 = "ES5";
+        type ES6 = "ES6";
+        type ES2015 = "ES2015";
+    }
+    type ScriptTarget = ScriptTarget.ES3 | ScriptTarget.ES5 | ScriptTarget.ES6 | ScriptTarget.ES2015;
+}
 declare namespace ts.server.protocol {
 
     interface TextInsertion {
