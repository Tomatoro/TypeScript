=== tests/cases/conformance/es6/destructuring/iterableArrayPattern30.ts ===
const [[k1, v1], [k2, v2]] = new Map([["", true], ["hello", true]])
>k1 : Symbol(k1, Decl(iterableArrayPattern30.ts, 0, 8))
>v1 : Symbol(v1, Decl(iterableArrayPattern30.ts, 0, 11))
>k2 : Symbol(k2, Decl(iterableArrayPattern30.ts, 0, 18))
>v2 : Symbol(v2, Decl(iterableArrayPattern30.ts, 0, 21))
<<<<<<< HEAD
>Map : Symbol(Map, Decl(lib.d.ts, 1877, 1), Decl(lib.d.ts, 1899, 11))
=======
>Map : Symbol(Map, Decl(lib.d.ts, 1864, 1), Decl(lib.d.ts, 1887, 11))
>>>>>>> 5208bded

<|MERGE_RESOLUTION|>--- conflicted
+++ resolved
@@ -1,12 +1,8 @@
-=== tests/cases/conformance/es6/destructuring/iterableArrayPattern30.ts ===
-const [[k1, v1], [k2, v2]] = new Map([["", true], ["hello", true]])
->k1 : Symbol(k1, Decl(iterableArrayPattern30.ts, 0, 8))
->v1 : Symbol(v1, Decl(iterableArrayPattern30.ts, 0, 11))
->k2 : Symbol(k2, Decl(iterableArrayPattern30.ts, 0, 18))
->v2 : Symbol(v2, Decl(iterableArrayPattern30.ts, 0, 21))
-<<<<<<< HEAD
->Map : Symbol(Map, Decl(lib.d.ts, 1877, 1), Decl(lib.d.ts, 1899, 11))
-=======
->Map : Symbol(Map, Decl(lib.d.ts, 1864, 1), Decl(lib.d.ts, 1887, 11))
->>>>>>> 5208bded
-
+=== tests/cases/conformance/es6/destructuring/iterableArrayPattern30.ts ===
+const [[k1, v1], [k2, v2]] = new Map([["", true], ["hello", true]])
+>k1 : Symbol(k1, Decl(iterableArrayPattern30.ts, 0, 8))
+>v1 : Symbol(v1, Decl(iterableArrayPattern30.ts, 0, 11))
+>k2 : Symbol(k2, Decl(iterableArrayPattern30.ts, 0, 18))
+>v2 : Symbol(v2, Decl(iterableArrayPattern30.ts, 0, 21))
+>Map : Symbol(Map, Decl(lib.d.ts, 1877, 1), Decl(lib.d.ts, 1900, 11))
+