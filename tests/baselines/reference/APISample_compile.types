--- conflicted
+++ resolved
@@ -1,176 +1,168 @@
-=== tests/cases/compiler/APISample_compile.ts ===
-
-/*
- * Note: This test is a public API sample. The sample sources can be found 
-         at: https://github.com/Microsoft/TypeScript/wiki/Using-the-Compiler-API#a-minimal-compiler
- *       Please log a "breaking change" issue for any API breaking change affecting this issue
- */
-
-declare var process: any;
->process : any, Symbol(process, Decl(APISample_compile.ts, 7, 11))
-
-declare var console: any;
->console : any, Symbol(console, Decl(APISample_compile.ts, 8, 11))
-
-declare var os: any;
->os : any, Symbol(os, Decl(APISample_compile.ts, 9, 11))
-
-import ts = require("typescript");
->ts : typeof ts, Symbol(ts, Decl(APISample_compile.ts, 9, 20))
-
-export function compile(fileNames: string[], options: ts.CompilerOptions): void {
->compile : (fileNames: string[], options: ts.CompilerOptions) => void, Symbol(compile, Decl(APISample_compile.ts, 11, 34))
->fileNames : string[], Symbol(fileNames, Decl(APISample_compile.ts, 13, 24))
->options : ts.CompilerOptions, Symbol(options, Decl(APISample_compile.ts, 13, 44))
->ts : any, Symbol(ts, Decl(APISample_compile.ts, 9, 20))
->CompilerOptions : ts.CompilerOptions, Symbol(ts.CompilerOptions, Decl(typescript.d.ts, 1074, 5))
-
-    var program = ts.createProgram(fileNames, options);
->program : ts.Program, Symbol(program, Decl(APISample_compile.ts, 14, 7))
->ts.createProgram(fileNames, options) : ts.Program
->ts.createProgram : (rootNames: string[], options: ts.CompilerOptions, host?: ts.CompilerHost) => ts.Program, Symbol(ts.createProgram, Decl(typescript.d.ts, 1202, 113))
->ts : typeof ts, Symbol(ts, Decl(APISample_compile.ts, 9, 20))
->createProgram : (rootNames: string[], options: ts.CompilerOptions, host?: ts.CompilerHost) => ts.Program, Symbol(ts.createProgram, Decl(typescript.d.ts, 1202, 113))
->fileNames : string[], Symbol(fileNames, Decl(APISample_compile.ts, 13, 24))
->options : ts.CompilerOptions, Symbol(options, Decl(APISample_compile.ts, 13, 44))
-
-    var emitResult = program.emit();
->emitResult : ts.EmitResult, Symbol(emitResult, Decl(APISample_compile.ts, 15, 7))
->program.emit() : ts.EmitResult
->program.emit : (targetSourceFile?: ts.SourceFile, writeFile?: ts.WriteFileCallback) => ts.EmitResult, Symbol(ts.Program.emit, Decl(typescript.d.ts, 767, 39))
->program : ts.Program, Symbol(program, Decl(APISample_compile.ts, 14, 7))
->emit : (targetSourceFile?: ts.SourceFile, writeFile?: ts.WriteFileCallback) => ts.EmitResult, Symbol(ts.Program.emit, Decl(typescript.d.ts, 767, 39))
-
-    var allDiagnostics = ts.getPreEmitDiagnostics(program).concat(emitResult.diagnostics);
->allDiagnostics : ts.Diagnostic[], Symbol(allDiagnostics, Decl(APISample_compile.ts, 17, 7))
->ts.getPreEmitDiagnostics(program).concat(emitResult.diagnostics) : ts.Diagnostic[]
->ts.getPreEmitDiagnostics(program).concat : { <U extends ts.Diagnostic[]>(...items: U[]): ts.Diagnostic[]; (...items: ts.Diagnostic[]): ts.Diagnostic[]; }, Symbol(Array.concat, Decl(lib.d.ts, 1025, 13), Decl(lib.d.ts, 1030, 46))
->ts.getPreEmitDiagnostics(program) : ts.Diagnostic[]
->ts.getPreEmitDiagnostics : (program: ts.Program) => ts.Diagnostic[], Symbol(ts.getPreEmitDiagnostics, Decl(typescript.d.ts, 1200, 98))
->ts : typeof ts, Symbol(ts, Decl(APISample_compile.ts, 9, 20))
->getPreEmitDiagnostics : (program: ts.Program) => ts.Diagnostic[], Symbol(ts.getPreEmitDiagnostics, Decl(typescript.d.ts, 1200, 98))
->program : ts.Program, Symbol(program, Decl(APISample_compile.ts, 14, 7))
->concat : { <U extends ts.Diagnostic[]>(...items: U[]): ts.Diagnostic[]; (...items: ts.Diagnostic[]): ts.Diagnostic[]; }, Symbol(Array.concat, Decl(lib.d.ts, 1025, 13), Decl(lib.d.ts, 1030, 46))
->emitResult.diagnostics : ts.Diagnostic[], Symbol(ts.EmitResult.diagnostics, Decl(typescript.d.ts, 820, 29))
->emitResult : ts.EmitResult, Symbol(emitResult, Decl(APISample_compile.ts, 15, 7))
->diagnostics : ts.Diagnostic[], Symbol(ts.EmitResult.diagnostics, Decl(typescript.d.ts, 820, 29))
-
-    allDiagnostics.forEach(diagnostic => {
->allDiagnostics.forEach(diagnostic => {        var { line, character } = diagnostic.file.getLineAndCharacterOfPosition(diagnostic.start);        var message = ts.flattenDiagnosticMessageText(diagnostic.messageText, '\n');        console.log(`${diagnostic.file.fileName} (${line + 1},${character + 1}): ${message}`);    }) : void
->allDiagnostics.forEach : (callbackfn: (value: ts.Diagnostic, index: number, array: ts.Diagnostic[]) => void, thisArg?: any) => void, Symbol(Array.forEach, Decl(lib.d.ts, 1108, 95))
->allDiagnostics : ts.Diagnostic[], Symbol(allDiagnostics, Decl(APISample_compile.ts, 17, 7))
->forEach : (callbackfn: (value: ts.Diagnostic, index: number, array: ts.Diagnostic[]) => void, thisArg?: any) => void, Symbol(Array.forEach, Decl(lib.d.ts, 1108, 95))
->diagnostic => {        var { line, character } = diagnostic.file.getLineAndCharacterOfPosition(diagnostic.start);        var message = ts.flattenDiagnosticMessageText(diagnostic.messageText, '\n');        console.log(`${diagnostic.file.fileName} (${line + 1},${character + 1}): ${message}`);    } : (diagnostic: ts.Diagnostic) => void
->diagnostic : ts.Diagnostic, Symbol(diagnostic, Decl(APISample_compile.ts, 19, 27))
-
-        var { line, character } = diagnostic.file.getLineAndCharacterOfPosition(diagnostic.start);
->line : number, Symbol(line, Decl(APISample_compile.ts, 20, 13))
->character : number, Symbol(character, Decl(APISample_compile.ts, 20, 19))
->diagnostic.file.getLineAndCharacterOfPosition(diagnostic.start) : ts.LineAndCharacter
-<<<<<<< HEAD
->diagnostic.file.getLineAndCharacterOfPosition : (pos: number) => ts.LineAndCharacter, Symbol(ts.SourceFile.getLineAndCharacterOfPosition, Decl(typescript.d.ts, 1264, 46))
->diagnostic.file : ts.SourceFile, Symbol(ts.Diagnostic.file, Decl(typescript.d.ts, 1062, 26))
->diagnostic : ts.Diagnostic, Symbol(diagnostic, Decl(APISample_compile.ts, 19, 27))
->file : ts.SourceFile, Symbol(ts.Diagnostic.file, Decl(typescript.d.ts, 1062, 26))
->getLineAndCharacterOfPosition : (pos: number) => ts.LineAndCharacter, Symbol(ts.SourceFile.getLineAndCharacterOfPosition, Decl(typescript.d.ts, 1264, 46))
-=======
->diagnostic.file.getLineAndCharacterOfPosition : (pos: number) => ts.LineAndCharacter, Symbol(ts.SourceFile.getLineAndCharacterOfPosition, Decl(typescript.d.ts, 1262, 26))
->diagnostic.file : ts.SourceFile, Symbol(ts.Diagnostic.file, Decl(typescript.d.ts, 1062, 26))
->diagnostic : ts.Diagnostic, Symbol(diagnostic, Decl(APISample_compile.ts, 19, 27))
->file : ts.SourceFile, Symbol(ts.Diagnostic.file, Decl(typescript.d.ts, 1062, 26))
->getLineAndCharacterOfPosition : (pos: number) => ts.LineAndCharacter, Symbol(ts.SourceFile.getLineAndCharacterOfPosition, Decl(typescript.d.ts, 1262, 26))
->>>>>>> 695efa9e
->diagnostic.start : number, Symbol(ts.Diagnostic.start, Decl(typescript.d.ts, 1063, 25))
->diagnostic : ts.Diagnostic, Symbol(diagnostic, Decl(APISample_compile.ts, 19, 27))
->start : number, Symbol(ts.Diagnostic.start, Decl(typescript.d.ts, 1063, 25))
-
-        var message = ts.flattenDiagnosticMessageText(diagnostic.messageText, '\n');
->message : string, Symbol(message, Decl(APISample_compile.ts, 21, 11))
->ts.flattenDiagnosticMessageText(diagnostic.messageText, '\n') : string
->ts.flattenDiagnosticMessageText : (messageText: string | ts.DiagnosticMessageChain, newLine: string) => string, Symbol(ts.flattenDiagnosticMessageText, Decl(typescript.d.ts, 1201, 67))
->ts : typeof ts, Symbol(ts, Decl(APISample_compile.ts, 9, 20))
->flattenDiagnosticMessageText : (messageText: string | ts.DiagnosticMessageChain, newLine: string) => string, Symbol(ts.flattenDiagnosticMessageText, Decl(typescript.d.ts, 1201, 67))
->diagnostic.messageText : string | ts.DiagnosticMessageChain, Symbol(ts.Diagnostic.messageText, Decl(typescript.d.ts, 1065, 23))
->diagnostic : ts.Diagnostic, Symbol(diagnostic, Decl(APISample_compile.ts, 19, 27))
->messageText : string | ts.DiagnosticMessageChain, Symbol(ts.Diagnostic.messageText, Decl(typescript.d.ts, 1065, 23))
->'\n' : string
-
-        console.log(`${diagnostic.file.fileName} (${line + 1},${character + 1}): ${message}`);
->console.log(`${diagnostic.file.fileName} (${line + 1},${character + 1}): ${message}`) : any
->console.log : any
->console : any, Symbol(console, Decl(APISample_compile.ts, 8, 11))
->log : any
->`${diagnostic.file.fileName} (${line + 1},${character + 1}): ${message}` : string
->diagnostic.file.fileName : string, Symbol(ts.SourceFile.fileName, Decl(typescript.d.ts, 743, 29))
->diagnostic.file : ts.SourceFile, Symbol(ts.Diagnostic.file, Decl(typescript.d.ts, 1062, 26))
->diagnostic : ts.Diagnostic, Symbol(diagnostic, Decl(APISample_compile.ts, 19, 27))
->file : ts.SourceFile, Symbol(ts.Diagnostic.file, Decl(typescript.d.ts, 1062, 26))
->fileName : string, Symbol(ts.SourceFile.fileName, Decl(typescript.d.ts, 743, 29))
->line + 1 : number
->line : number, Symbol(line, Decl(APISample_compile.ts, 20, 13))
->1 : number
->character + 1 : number
->character : number, Symbol(character, Decl(APISample_compile.ts, 20, 19))
->1 : number
->message : string, Symbol(message, Decl(APISample_compile.ts, 21, 11))
-
-    });
-
-    var exitCode = emitResult.emitSkipped ? 1 : 0;
->exitCode : number, Symbol(exitCode, Decl(APISample_compile.ts, 25, 7))
->emitResult.emitSkipped ? 1 : 0 : number
->emitResult.emitSkipped : boolean, Symbol(ts.EmitResult.emitSkipped, Decl(typescript.d.ts, 819, 26))
->emitResult : ts.EmitResult, Symbol(emitResult, Decl(APISample_compile.ts, 15, 7))
->emitSkipped : boolean, Symbol(ts.EmitResult.emitSkipped, Decl(typescript.d.ts, 819, 26))
->1 : number
->0 : number
-
-    console.log(`Process exiting with code '${exitCode}'.`);
->console.log(`Process exiting with code '${exitCode}'.`) : any
->console.log : any
->console : any, Symbol(console, Decl(APISample_compile.ts, 8, 11))
->log : any
->`Process exiting with code '${exitCode}'.` : string
->exitCode : number, Symbol(exitCode, Decl(APISample_compile.ts, 25, 7))
-
-    process.exit(exitCode);
->process.exit(exitCode) : any
->process.exit : any
->process : any, Symbol(process, Decl(APISample_compile.ts, 7, 11))
->exit : any
->exitCode : number, Symbol(exitCode, Decl(APISample_compile.ts, 25, 7))
-}
-
-compile(process.argv.slice(2), {
->compile(process.argv.slice(2), {    noEmitOnError: true, noImplicitAny: true,    target: ts.ScriptTarget.ES5, module: ts.ModuleKind.CommonJS}) : void
->compile : (fileNames: string[], options: ts.CompilerOptions) => void, Symbol(compile, Decl(APISample_compile.ts, 11, 34))
->process.argv.slice(2) : any
->process.argv.slice : any
->process.argv : any
->process : any, Symbol(process, Decl(APISample_compile.ts, 7, 11))
->argv : any
->slice : any
->2 : number
->{    noEmitOnError: true, noImplicitAny: true,    target: ts.ScriptTarget.ES5, module: ts.ModuleKind.CommonJS} : { [x: string]: boolean | ts.ScriptTarget | ts.ModuleKind; noEmitOnError: boolean; noImplicitAny: boolean; target: ts.ScriptTarget; module: ts.ModuleKind; }
-
-    noEmitOnError: true, noImplicitAny: true,
->noEmitOnError : boolean, Symbol(noEmitOnError, Decl(APISample_compile.ts, 30, 32))
->true : boolean
->noImplicitAny : boolean, Symbol(noImplicitAny, Decl(APISample_compile.ts, 31, 24))
->true : boolean
-
-    target: ts.ScriptTarget.ES5, module: ts.ModuleKind.CommonJS
->target : ts.ScriptTarget, Symbol(target, Decl(APISample_compile.ts, 31, 45))
->ts.ScriptTarget.ES5 : ts.ScriptTarget, Symbol(ts.ScriptTarget.ES5, Decl(typescript.d.ts, 1118, 16))
->ts.ScriptTarget : typeof ts.ScriptTarget, Symbol(ts.ScriptTarget, Decl(typescript.d.ts, 1116, 5))
->ts : typeof ts, Symbol(ts, Decl(APISample_compile.ts, 9, 20))
->ScriptTarget : typeof ts.ScriptTarget, Symbol(ts.ScriptTarget, Decl(typescript.d.ts, 1116, 5))
->ES5 : ts.ScriptTarget, Symbol(ts.ScriptTarget.ES5, Decl(typescript.d.ts, 1118, 16))
->module : ts.ModuleKind, Symbol(module, Decl(APISample_compile.ts, 32, 32))
->ts.ModuleKind.CommonJS : ts.ModuleKind, Symbol(ts.ModuleKind.CommonJS, Decl(typescript.d.ts, 1109, 17))
->ts.ModuleKind : typeof ts.ModuleKind, Symbol(ts.ModuleKind, Decl(typescript.d.ts, 1107, 5))
->ts : typeof ts, Symbol(ts, Decl(APISample_compile.ts, 9, 20))
->ModuleKind : typeof ts.ModuleKind, Symbol(ts.ModuleKind, Decl(typescript.d.ts, 1107, 5))
->CommonJS : ts.ModuleKind, Symbol(ts.ModuleKind.CommonJS, Decl(typescript.d.ts, 1109, 17))
-
-});
+=== tests/cases/compiler/APISample_compile.ts ===
+
+/*
+ * Note: This test is a public API sample. The sample sources can be found 
+         at: https://github.com/Microsoft/TypeScript/wiki/Using-the-Compiler-API#a-minimal-compiler
+ *       Please log a "breaking change" issue for any API breaking change affecting this issue
+ */
+
+declare var process: any;
+>process : any, Symbol(process, Decl(APISample_compile.ts, 7, 11))
+
+declare var console: any;
+>console : any, Symbol(console, Decl(APISample_compile.ts, 8, 11))
+
+declare var os: any;
+>os : any, Symbol(os, Decl(APISample_compile.ts, 9, 11))
+
+import ts = require("typescript");
+>ts : typeof ts, Symbol(ts, Decl(APISample_compile.ts, 9, 20))
+
+export function compile(fileNames: string[], options: ts.CompilerOptions): void {
+>compile : (fileNames: string[], options: ts.CompilerOptions) => void, Symbol(compile, Decl(APISample_compile.ts, 11, 34))
+>fileNames : string[], Symbol(fileNames, Decl(APISample_compile.ts, 13, 24))
+>options : ts.CompilerOptions, Symbol(options, Decl(APISample_compile.ts, 13, 44))
+>ts : any, Symbol(ts, Decl(APISample_compile.ts, 9, 20))
+>CompilerOptions : ts.CompilerOptions, Symbol(ts.CompilerOptions, Decl(typescript.d.ts, 1074, 5))
+
+    var program = ts.createProgram(fileNames, options);
+>program : ts.Program, Symbol(program, Decl(APISample_compile.ts, 14, 7))
+>ts.createProgram(fileNames, options) : ts.Program
+>ts.createProgram : (rootNames: string[], options: ts.CompilerOptions, host?: ts.CompilerHost) => ts.Program, Symbol(ts.createProgram, Decl(typescript.d.ts, 1202, 113))
+>ts : typeof ts, Symbol(ts, Decl(APISample_compile.ts, 9, 20))
+>createProgram : (rootNames: string[], options: ts.CompilerOptions, host?: ts.CompilerHost) => ts.Program, Symbol(ts.createProgram, Decl(typescript.d.ts, 1202, 113))
+>fileNames : string[], Symbol(fileNames, Decl(APISample_compile.ts, 13, 24))
+>options : ts.CompilerOptions, Symbol(options, Decl(APISample_compile.ts, 13, 44))
+
+    var emitResult = program.emit();
+>emitResult : ts.EmitResult, Symbol(emitResult, Decl(APISample_compile.ts, 15, 7))
+>program.emit() : ts.EmitResult
+>program.emit : (targetSourceFile?: ts.SourceFile, writeFile?: ts.WriteFileCallback) => ts.EmitResult, Symbol(ts.Program.emit, Decl(typescript.d.ts, 767, 39))
+>program : ts.Program, Symbol(program, Decl(APISample_compile.ts, 14, 7))
+>emit : (targetSourceFile?: ts.SourceFile, writeFile?: ts.WriteFileCallback) => ts.EmitResult, Symbol(ts.Program.emit, Decl(typescript.d.ts, 767, 39))
+
+    var allDiagnostics = ts.getPreEmitDiagnostics(program).concat(emitResult.diagnostics);
+>allDiagnostics : ts.Diagnostic[], Symbol(allDiagnostics, Decl(APISample_compile.ts, 17, 7))
+>ts.getPreEmitDiagnostics(program).concat(emitResult.diagnostics) : ts.Diagnostic[]
+>ts.getPreEmitDiagnostics(program).concat : { <U extends ts.Diagnostic[]>(...items: U[]): ts.Diagnostic[]; (...items: ts.Diagnostic[]): ts.Diagnostic[]; }, Symbol(Array.concat, Decl(lib.d.ts, 1025, 13), Decl(lib.d.ts, 1030, 46))
+>ts.getPreEmitDiagnostics(program) : ts.Diagnostic[]
+>ts.getPreEmitDiagnostics : (program: ts.Program) => ts.Diagnostic[], Symbol(ts.getPreEmitDiagnostics, Decl(typescript.d.ts, 1200, 98))
+>ts : typeof ts, Symbol(ts, Decl(APISample_compile.ts, 9, 20))
+>getPreEmitDiagnostics : (program: ts.Program) => ts.Diagnostic[], Symbol(ts.getPreEmitDiagnostics, Decl(typescript.d.ts, 1200, 98))
+>program : ts.Program, Symbol(program, Decl(APISample_compile.ts, 14, 7))
+>concat : { <U extends ts.Diagnostic[]>(...items: U[]): ts.Diagnostic[]; (...items: ts.Diagnostic[]): ts.Diagnostic[]; }, Symbol(Array.concat, Decl(lib.d.ts, 1025, 13), Decl(lib.d.ts, 1030, 46))
+>emitResult.diagnostics : ts.Diagnostic[], Symbol(ts.EmitResult.diagnostics, Decl(typescript.d.ts, 820, 29))
+>emitResult : ts.EmitResult, Symbol(emitResult, Decl(APISample_compile.ts, 15, 7))
+>diagnostics : ts.Diagnostic[], Symbol(ts.EmitResult.diagnostics, Decl(typescript.d.ts, 820, 29))
+
+    allDiagnostics.forEach(diagnostic => {
+>allDiagnostics.forEach(diagnostic => {        var { line, character } = diagnostic.file.getLineAndCharacterOfPosition(diagnostic.start);        var message = ts.flattenDiagnosticMessageText(diagnostic.messageText, '\n');        console.log(`${diagnostic.file.fileName} (${line + 1},${character + 1}): ${message}`);    }) : void
+>allDiagnostics.forEach : (callbackfn: (value: ts.Diagnostic, index: number, array: ts.Diagnostic[]) => void, thisArg?: any) => void, Symbol(Array.forEach, Decl(lib.d.ts, 1108, 95))
+>allDiagnostics : ts.Diagnostic[], Symbol(allDiagnostics, Decl(APISample_compile.ts, 17, 7))
+>forEach : (callbackfn: (value: ts.Diagnostic, index: number, array: ts.Diagnostic[]) => void, thisArg?: any) => void, Symbol(Array.forEach, Decl(lib.d.ts, 1108, 95))
+>diagnostic => {        var { line, character } = diagnostic.file.getLineAndCharacterOfPosition(diagnostic.start);        var message = ts.flattenDiagnosticMessageText(diagnostic.messageText, '\n');        console.log(`${diagnostic.file.fileName} (${line + 1},${character + 1}): ${message}`);    } : (diagnostic: ts.Diagnostic) => void
+>diagnostic : ts.Diagnostic, Symbol(diagnostic, Decl(APISample_compile.ts, 19, 27))
+
+        var { line, character } = diagnostic.file.getLineAndCharacterOfPosition(diagnostic.start);
+>line : number, Symbol(line, Decl(APISample_compile.ts, 20, 13))
+>character : number, Symbol(character, Decl(APISample_compile.ts, 20, 19))
+>diagnostic.file.getLineAndCharacterOfPosition(diagnostic.start) : ts.LineAndCharacter
+>diagnostic.file.getLineAndCharacterOfPosition : (pos: number) => ts.LineAndCharacter, Symbol(ts.SourceFile.getLineAndCharacterOfPosition, Decl(typescript.d.ts, 1263, 26))
+>diagnostic.file : ts.SourceFile, Symbol(ts.Diagnostic.file, Decl(typescript.d.ts, 1062, 26))
+>diagnostic : ts.Diagnostic, Symbol(diagnostic, Decl(APISample_compile.ts, 19, 27))
+>file : ts.SourceFile, Symbol(ts.Diagnostic.file, Decl(typescript.d.ts, 1062, 26))
+>getLineAndCharacterOfPosition : (pos: number) => ts.LineAndCharacter, Symbol(ts.SourceFile.getLineAndCharacterOfPosition, Decl(typescript.d.ts, 1263, 26))
+>diagnostic.start : number, Symbol(ts.Diagnostic.start, Decl(typescript.d.ts, 1063, 25))
+>diagnostic : ts.Diagnostic, Symbol(diagnostic, Decl(APISample_compile.ts, 19, 27))
+>start : number, Symbol(ts.Diagnostic.start, Decl(typescript.d.ts, 1063, 25))
+
+        var message = ts.flattenDiagnosticMessageText(diagnostic.messageText, '\n');
+>message : string, Symbol(message, Decl(APISample_compile.ts, 21, 11))
+>ts.flattenDiagnosticMessageText(diagnostic.messageText, '\n') : string
+>ts.flattenDiagnosticMessageText : (messageText: string | ts.DiagnosticMessageChain, newLine: string) => string, Symbol(ts.flattenDiagnosticMessageText, Decl(typescript.d.ts, 1201, 67))
+>ts : typeof ts, Symbol(ts, Decl(APISample_compile.ts, 9, 20))
+>flattenDiagnosticMessageText : (messageText: string | ts.DiagnosticMessageChain, newLine: string) => string, Symbol(ts.flattenDiagnosticMessageText, Decl(typescript.d.ts, 1201, 67))
+>diagnostic.messageText : string | ts.DiagnosticMessageChain, Symbol(ts.Diagnostic.messageText, Decl(typescript.d.ts, 1065, 23))
+>diagnostic : ts.Diagnostic, Symbol(diagnostic, Decl(APISample_compile.ts, 19, 27))
+>messageText : string | ts.DiagnosticMessageChain, Symbol(ts.Diagnostic.messageText, Decl(typescript.d.ts, 1065, 23))
+>'\n' : string
+
+        console.log(`${diagnostic.file.fileName} (${line + 1},${character + 1}): ${message}`);
+>console.log(`${diagnostic.file.fileName} (${line + 1},${character + 1}): ${message}`) : any
+>console.log : any
+>console : any, Symbol(console, Decl(APISample_compile.ts, 8, 11))
+>log : any
+>`${diagnostic.file.fileName} (${line + 1},${character + 1}): ${message}` : string
+>diagnostic.file.fileName : string, Symbol(ts.SourceFile.fileName, Decl(typescript.d.ts, 743, 29))
+>diagnostic.file : ts.SourceFile, Symbol(ts.Diagnostic.file, Decl(typescript.d.ts, 1062, 26))
+>diagnostic : ts.Diagnostic, Symbol(diagnostic, Decl(APISample_compile.ts, 19, 27))
+>file : ts.SourceFile, Symbol(ts.Diagnostic.file, Decl(typescript.d.ts, 1062, 26))
+>fileName : string, Symbol(ts.SourceFile.fileName, Decl(typescript.d.ts, 743, 29))
+>line + 1 : number
+>line : number, Symbol(line, Decl(APISample_compile.ts, 20, 13))
+>1 : number
+>character + 1 : number
+>character : number, Symbol(character, Decl(APISample_compile.ts, 20, 19))
+>1 : number
+>message : string, Symbol(message, Decl(APISample_compile.ts, 21, 11))
+
+    });
+
+    var exitCode = emitResult.emitSkipped ? 1 : 0;
+>exitCode : number, Symbol(exitCode, Decl(APISample_compile.ts, 25, 7))
+>emitResult.emitSkipped ? 1 : 0 : number
+>emitResult.emitSkipped : boolean, Symbol(ts.EmitResult.emitSkipped, Decl(typescript.d.ts, 819, 26))
+>emitResult : ts.EmitResult, Symbol(emitResult, Decl(APISample_compile.ts, 15, 7))
+>emitSkipped : boolean, Symbol(ts.EmitResult.emitSkipped, Decl(typescript.d.ts, 819, 26))
+>1 : number
+>0 : number
+
+    console.log(`Process exiting with code '${exitCode}'.`);
+>console.log(`Process exiting with code '${exitCode}'.`) : any
+>console.log : any
+>console : any, Symbol(console, Decl(APISample_compile.ts, 8, 11))
+>log : any
+>`Process exiting with code '${exitCode}'.` : string
+>exitCode : number, Symbol(exitCode, Decl(APISample_compile.ts, 25, 7))
+
+    process.exit(exitCode);
+>process.exit(exitCode) : any
+>process.exit : any
+>process : any, Symbol(process, Decl(APISample_compile.ts, 7, 11))
+>exit : any
+>exitCode : number, Symbol(exitCode, Decl(APISample_compile.ts, 25, 7))
+}
+
+compile(process.argv.slice(2), {
+>compile(process.argv.slice(2), {    noEmitOnError: true, noImplicitAny: true,    target: ts.ScriptTarget.ES5, module: ts.ModuleKind.CommonJS}) : void
+>compile : (fileNames: string[], options: ts.CompilerOptions) => void, Symbol(compile, Decl(APISample_compile.ts, 11, 34))
+>process.argv.slice(2) : any
+>process.argv.slice : any
+>process.argv : any
+>process : any, Symbol(process, Decl(APISample_compile.ts, 7, 11))
+>argv : any
+>slice : any
+>2 : number
+>{    noEmitOnError: true, noImplicitAny: true,    target: ts.ScriptTarget.ES5, module: ts.ModuleKind.CommonJS} : { [x: string]: boolean | ts.ScriptTarget | ts.ModuleKind; noEmitOnError: boolean; noImplicitAny: boolean; target: ts.ScriptTarget; module: ts.ModuleKind; }
+
+    noEmitOnError: true, noImplicitAny: true,
+>noEmitOnError : boolean, Symbol(noEmitOnError, Decl(APISample_compile.ts, 30, 32))
+>true : boolean
+>noImplicitAny : boolean, Symbol(noImplicitAny, Decl(APISample_compile.ts, 31, 24))
+>true : boolean
+
+    target: ts.ScriptTarget.ES5, module: ts.ModuleKind.CommonJS
+>target : ts.ScriptTarget, Symbol(target, Decl(APISample_compile.ts, 31, 45))
+>ts.ScriptTarget.ES5 : ts.ScriptTarget, Symbol(ts.ScriptTarget.ES5, Decl(typescript.d.ts, 1118, 16))
+>ts.ScriptTarget : typeof ts.ScriptTarget, Symbol(ts.ScriptTarget, Decl(typescript.d.ts, 1116, 5))
+>ts : typeof ts, Symbol(ts, Decl(APISample_compile.ts, 9, 20))
+>ScriptTarget : typeof ts.ScriptTarget, Symbol(ts.ScriptTarget, Decl(typescript.d.ts, 1116, 5))
+>ES5 : ts.ScriptTarget, Symbol(ts.ScriptTarget.ES5, Decl(typescript.d.ts, 1118, 16))
+>module : ts.ModuleKind, Symbol(module, Decl(APISample_compile.ts, 32, 32))
+>ts.ModuleKind.CommonJS : ts.ModuleKind, Symbol(ts.ModuleKind.CommonJS, Decl(typescript.d.ts, 1109, 17))
+>ts.ModuleKind : typeof ts.ModuleKind, Symbol(ts.ModuleKind, Decl(typescript.d.ts, 1107, 5))
+>ts : typeof ts, Symbol(ts, Decl(APISample_compile.ts, 9, 20))
+>ModuleKind : typeof ts.ModuleKind, Symbol(ts.ModuleKind, Decl(typescript.d.ts, 1107, 5))
+>CommonJS : ts.ModuleKind, Symbol(ts.ModuleKind.CommonJS, Decl(typescript.d.ts, 1109, 17))
+
+});