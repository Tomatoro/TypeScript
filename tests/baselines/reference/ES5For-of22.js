--- conflicted
+++ resolved
@@ -1,22 +1,12 @@
-//// [ES5For-of22.ts]
+//// [ES5For-of22.ts]
 for (var x of [1, 2, 3]) {
     let _a = 0;
     console.log(x);
-}
-
-//// [ES5For-of22.js]
-<<<<<<< HEAD
-for (var _i = 0, _a = [1, 2, 3]; _i < _a.length; _i++) {
-    var x = _a[_i];
-    var _a_1 = 0;
-=======
-for (var _i = 0, _b = [
-    1,
-    2,
-    3
-]; _i < _b.length; _i++) {
-    var x = _b[_i];
-    var _a = 0;
->>>>>>> 485b5a14
-    console.log(x);
-}
+}
+
+//// [ES5For-of22.js]
+for (var _i = 0, _b = [1, 2, 3]; _i < _b.length; _i++) {
+    var x = _b[_i];
+    var _a = 0;
+    console.log(x);
+}