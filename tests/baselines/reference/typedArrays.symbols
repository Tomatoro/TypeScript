--- conflicted
+++ resolved
@@ -1,951 +1,573 @@
-=== tests/cases/compiler/typedArrays.ts ===
-
-function CreateTypedArrayTypes() {
->CreateTypedArrayTypes : Symbol(CreateTypedArrayTypes, Decl(typedArrays.ts, 0, 0))
-
-    var typedArrays = [];
->typedArrays : Symbol(typedArrays, Decl(typedArrays.ts, 2, 7))
-
-    typedArrays[0] = Int8Array;
->typedArrays : Symbol(typedArrays, Decl(typedArrays.ts, 2, 7))
-<<<<<<< HEAD
->Int8Array : Symbol(Int8Array, Decl(lib.d.ts, 2117, 42), Decl(lib.d.ts, 2407, 11))
-
-    typedArrays[1] = Uint8Array;
->typedArrays : Symbol(typedArrays, Decl(typedArrays.ts, 2, 7))
->Uint8Array : Symbol(Uint8Array, Decl(lib.d.ts, 2407, 44), Decl(lib.d.ts, 2697, 11))
-
-    typedArrays[2] = Int16Array;
->typedArrays : Symbol(typedArrays, Decl(typedArrays.ts, 2, 7))
->Int16Array : Symbol(Int16Array, Decl(lib.d.ts, 2987, 60), Decl(lib.d.ts, 3277, 11))
-
-    typedArrays[3] = Uint16Array;
->typedArrays : Symbol(typedArrays, Decl(typedArrays.ts, 2, 7))
->Uint16Array : Symbol(Uint16Array, Decl(lib.d.ts, 3277, 46), Decl(lib.d.ts, 3567, 11))
-
-    typedArrays[4] = Int32Array;
->typedArrays : Symbol(typedArrays, Decl(typedArrays.ts, 2, 7))
->Int32Array : Symbol(Int32Array, Decl(lib.d.ts, 3567, 48), Decl(lib.d.ts, 3857, 11))
-
-    typedArrays[5] = Uint32Array;
->typedArrays : Symbol(typedArrays, Decl(typedArrays.ts, 2, 7))
->Uint32Array : Symbol(Uint32Array, Decl(lib.d.ts, 3857, 46), Decl(lib.d.ts, 4147, 11))
-
-    typedArrays[6] = Float32Array;
->typedArrays : Symbol(typedArrays, Decl(typedArrays.ts, 2, 7))
->Float32Array : Symbol(Float32Array, Decl(lib.d.ts, 4147, 48), Decl(lib.d.ts, 4437, 11))
-
-    typedArrays[7] = Float64Array;
->typedArrays : Symbol(typedArrays, Decl(typedArrays.ts, 2, 7))
->Float64Array : Symbol(Float64Array, Decl(lib.d.ts, 4437, 50), Decl(lib.d.ts, 4727, 11))
-
-    typedArrays[8] = Uint8ClampedArray;
->typedArrays : Symbol(typedArrays, Decl(typedArrays.ts, 2, 7))
->Uint8ClampedArray : Symbol(Uint8ClampedArray, Decl(lib.d.ts, 2697, 46), Decl(lib.d.ts, 2987, 11))
-=======
->Int8Array : Symbol(Int8Array, Decl(lib.d.ts, 2108, 42), Decl(lib.d.ts, 2398, 11))
-
-    typedArrays[1] = Uint8Array;
->typedArrays : Symbol(typedArrays, Decl(typedArrays.ts, 2, 7))
->Uint8Array : Symbol(Uint8Array, Decl(lib.d.ts, 2398, 44), Decl(lib.d.ts, 2688, 11))
-
-    typedArrays[2] = Int16Array;
->typedArrays : Symbol(typedArrays, Decl(typedArrays.ts, 2, 7))
->Int16Array : Symbol(Int16Array, Decl(lib.d.ts, 2978, 60), Decl(lib.d.ts, 3268, 11))
-
-    typedArrays[3] = Uint16Array;
->typedArrays : Symbol(typedArrays, Decl(typedArrays.ts, 2, 7))
->Uint16Array : Symbol(Uint16Array, Decl(lib.d.ts, 3268, 46), Decl(lib.d.ts, 3558, 11))
-
-    typedArrays[4] = Int32Array;
->typedArrays : Symbol(typedArrays, Decl(typedArrays.ts, 2, 7))
->Int32Array : Symbol(Int32Array, Decl(lib.d.ts, 3558, 48), Decl(lib.d.ts, 3848, 11))
-
-    typedArrays[5] = Uint32Array;
->typedArrays : Symbol(typedArrays, Decl(typedArrays.ts, 2, 7))
->Uint32Array : Symbol(Uint32Array, Decl(lib.d.ts, 3848, 46), Decl(lib.d.ts, 4138, 11))
-
-    typedArrays[6] = Float32Array;
->typedArrays : Symbol(typedArrays, Decl(typedArrays.ts, 2, 7))
->Float32Array : Symbol(Float32Array, Decl(lib.d.ts, 4138, 48), Decl(lib.d.ts, 4428, 11))
-
-    typedArrays[7] = Float64Array;
->typedArrays : Symbol(typedArrays, Decl(typedArrays.ts, 2, 7))
->Float64Array : Symbol(Float64Array, Decl(lib.d.ts, 4428, 50), Decl(lib.d.ts, 4718, 11))
-
-    typedArrays[8] = Uint8ClampedArray;
->typedArrays : Symbol(typedArrays, Decl(typedArrays.ts, 2, 7))
->Uint8ClampedArray : Symbol(Uint8ClampedArray, Decl(lib.d.ts, 2688, 46), Decl(lib.d.ts, 2978, 11))
->>>>>>> 5208bded
-
-    return typedArrays;
->typedArrays : Symbol(typedArrays, Decl(typedArrays.ts, 2, 7))
-}
-
-function CreateTypedArrayInstancesFromLength(obj: number) {
->CreateTypedArrayInstancesFromLength : Symbol(CreateTypedArrayInstancesFromLength, Decl(typedArrays.ts, 14, 1))
->obj : Symbol(obj, Decl(typedArrays.ts, 16, 45))
-
-    var typedArrays = [];
->typedArrays : Symbol(typedArrays, Decl(typedArrays.ts, 17, 7))
-
-    typedArrays[0] = new Int8Array(obj);
->typedArrays : Symbol(typedArrays, Decl(typedArrays.ts, 17, 7))
-<<<<<<< HEAD
->Int8Array : Symbol(Int8Array, Decl(lib.d.ts, 2117, 42), Decl(lib.d.ts, 2407, 11))
-=======
->Int8Array : Symbol(Int8Array, Decl(lib.d.ts, 2108, 42), Decl(lib.d.ts, 2398, 11))
->>>>>>> 5208bded
->obj : Symbol(obj, Decl(typedArrays.ts, 16, 45))
-
-    typedArrays[1] = new Uint8Array(obj);
->typedArrays : Symbol(typedArrays, Decl(typedArrays.ts, 17, 7))
-<<<<<<< HEAD
->Uint8Array : Symbol(Uint8Array, Decl(lib.d.ts, 2407, 44), Decl(lib.d.ts, 2697, 11))
-=======
->Uint8Array : Symbol(Uint8Array, Decl(lib.d.ts, 2398, 44), Decl(lib.d.ts, 2688, 11))
->>>>>>> 5208bded
->obj : Symbol(obj, Decl(typedArrays.ts, 16, 45))
-
-    typedArrays[2] = new Int16Array(obj);
->typedArrays : Symbol(typedArrays, Decl(typedArrays.ts, 17, 7))
-<<<<<<< HEAD
->Int16Array : Symbol(Int16Array, Decl(lib.d.ts, 2987, 60), Decl(lib.d.ts, 3277, 11))
-=======
->Int16Array : Symbol(Int16Array, Decl(lib.d.ts, 2978, 60), Decl(lib.d.ts, 3268, 11))
->>>>>>> 5208bded
->obj : Symbol(obj, Decl(typedArrays.ts, 16, 45))
-
-    typedArrays[3] = new Uint16Array(obj);
->typedArrays : Symbol(typedArrays, Decl(typedArrays.ts, 17, 7))
-<<<<<<< HEAD
->Uint16Array : Symbol(Uint16Array, Decl(lib.d.ts, 3277, 46), Decl(lib.d.ts, 3567, 11))
-=======
->Uint16Array : Symbol(Uint16Array, Decl(lib.d.ts, 3268, 46), Decl(lib.d.ts, 3558, 11))
->>>>>>> 5208bded
->obj : Symbol(obj, Decl(typedArrays.ts, 16, 45))
-
-    typedArrays[4] = new Int32Array(obj);
->typedArrays : Symbol(typedArrays, Decl(typedArrays.ts, 17, 7))
-<<<<<<< HEAD
->Int32Array : Symbol(Int32Array, Decl(lib.d.ts, 3567, 48), Decl(lib.d.ts, 3857, 11))
-=======
->Int32Array : Symbol(Int32Array, Decl(lib.d.ts, 3558, 48), Decl(lib.d.ts, 3848, 11))
->>>>>>> 5208bded
->obj : Symbol(obj, Decl(typedArrays.ts, 16, 45))
-
-    typedArrays[5] = new Uint32Array(obj);
->typedArrays : Symbol(typedArrays, Decl(typedArrays.ts, 17, 7))
-<<<<<<< HEAD
->Uint32Array : Symbol(Uint32Array, Decl(lib.d.ts, 3857, 46), Decl(lib.d.ts, 4147, 11))
-=======
->Uint32Array : Symbol(Uint32Array, Decl(lib.d.ts, 3848, 46), Decl(lib.d.ts, 4138, 11))
->>>>>>> 5208bded
->obj : Symbol(obj, Decl(typedArrays.ts, 16, 45))
-
-    typedArrays[6] = new Float32Array(obj);
->typedArrays : Symbol(typedArrays, Decl(typedArrays.ts, 17, 7))
-<<<<<<< HEAD
->Float32Array : Symbol(Float32Array, Decl(lib.d.ts, 4147, 48), Decl(lib.d.ts, 4437, 11))
-=======
->Float32Array : Symbol(Float32Array, Decl(lib.d.ts, 4138, 48), Decl(lib.d.ts, 4428, 11))
->>>>>>> 5208bded
->obj : Symbol(obj, Decl(typedArrays.ts, 16, 45))
-
-    typedArrays[7] = new Float64Array(obj);
->typedArrays : Symbol(typedArrays, Decl(typedArrays.ts, 17, 7))
-<<<<<<< HEAD
->Float64Array : Symbol(Float64Array, Decl(lib.d.ts, 4437, 50), Decl(lib.d.ts, 4727, 11))
-=======
->Float64Array : Symbol(Float64Array, Decl(lib.d.ts, 4428, 50), Decl(lib.d.ts, 4718, 11))
->>>>>>> 5208bded
->obj : Symbol(obj, Decl(typedArrays.ts, 16, 45))
-
-    typedArrays[8] = new Uint8ClampedArray(obj);
->typedArrays : Symbol(typedArrays, Decl(typedArrays.ts, 17, 7))
-<<<<<<< HEAD
->Uint8ClampedArray : Symbol(Uint8ClampedArray, Decl(lib.d.ts, 2697, 46), Decl(lib.d.ts, 2987, 11))
-=======
->Uint8ClampedArray : Symbol(Uint8ClampedArray, Decl(lib.d.ts, 2688, 46), Decl(lib.d.ts, 2978, 11))
->>>>>>> 5208bded
->obj : Symbol(obj, Decl(typedArrays.ts, 16, 45))
-
-    return typedArrays;
->typedArrays : Symbol(typedArrays, Decl(typedArrays.ts, 17, 7))
-}
-
-function CreateTypedArrayInstancesFromArray(obj: number[]) {
->CreateTypedArrayInstancesFromArray : Symbol(CreateTypedArrayInstancesFromArray, Decl(typedArrays.ts, 29, 1))
->obj : Symbol(obj, Decl(typedArrays.ts, 31, 44))
-
-    var typedArrays = [];
->typedArrays : Symbol(typedArrays, Decl(typedArrays.ts, 32, 7))
-
-    typedArrays[0] = new Int8Array(obj);
->typedArrays : Symbol(typedArrays, Decl(typedArrays.ts, 32, 7))
-<<<<<<< HEAD
->Int8Array : Symbol(Int8Array, Decl(lib.d.ts, 2117, 42), Decl(lib.d.ts, 2407, 11))
-=======
->Int8Array : Symbol(Int8Array, Decl(lib.d.ts, 2108, 42), Decl(lib.d.ts, 2398, 11))
->>>>>>> 5208bded
->obj : Symbol(obj, Decl(typedArrays.ts, 31, 44))
-
-    typedArrays[1] = new Uint8Array(obj);
->typedArrays : Symbol(typedArrays, Decl(typedArrays.ts, 32, 7))
-<<<<<<< HEAD
->Uint8Array : Symbol(Uint8Array, Decl(lib.d.ts, 2407, 44), Decl(lib.d.ts, 2697, 11))
-=======
->Uint8Array : Symbol(Uint8Array, Decl(lib.d.ts, 2398, 44), Decl(lib.d.ts, 2688, 11))
->>>>>>> 5208bded
->obj : Symbol(obj, Decl(typedArrays.ts, 31, 44))
-
-    typedArrays[2] = new Int16Array(obj);
->typedArrays : Symbol(typedArrays, Decl(typedArrays.ts, 32, 7))
-<<<<<<< HEAD
->Int16Array : Symbol(Int16Array, Decl(lib.d.ts, 2987, 60), Decl(lib.d.ts, 3277, 11))
-=======
->Int16Array : Symbol(Int16Array, Decl(lib.d.ts, 2978, 60), Decl(lib.d.ts, 3268, 11))
->>>>>>> 5208bded
->obj : Symbol(obj, Decl(typedArrays.ts, 31, 44))
-
-    typedArrays[3] = new Uint16Array(obj);
->typedArrays : Symbol(typedArrays, Decl(typedArrays.ts, 32, 7))
-<<<<<<< HEAD
->Uint16Array : Symbol(Uint16Array, Decl(lib.d.ts, 3277, 46), Decl(lib.d.ts, 3567, 11))
-=======
->Uint16Array : Symbol(Uint16Array, Decl(lib.d.ts, 3268, 46), Decl(lib.d.ts, 3558, 11))
->>>>>>> 5208bded
->obj : Symbol(obj, Decl(typedArrays.ts, 31, 44))
-
-    typedArrays[4] = new Int32Array(obj);
->typedArrays : Symbol(typedArrays, Decl(typedArrays.ts, 32, 7))
-<<<<<<< HEAD
->Int32Array : Symbol(Int32Array, Decl(lib.d.ts, 3567, 48), Decl(lib.d.ts, 3857, 11))
-=======
->Int32Array : Symbol(Int32Array, Decl(lib.d.ts, 3558, 48), Decl(lib.d.ts, 3848, 11))
->>>>>>> 5208bded
->obj : Symbol(obj, Decl(typedArrays.ts, 31, 44))
-
-    typedArrays[5] = new Uint32Array(obj);
->typedArrays : Symbol(typedArrays, Decl(typedArrays.ts, 32, 7))
-<<<<<<< HEAD
->Uint32Array : Symbol(Uint32Array, Decl(lib.d.ts, 3857, 46), Decl(lib.d.ts, 4147, 11))
-=======
->Uint32Array : Symbol(Uint32Array, Decl(lib.d.ts, 3848, 46), Decl(lib.d.ts, 4138, 11))
->>>>>>> 5208bded
->obj : Symbol(obj, Decl(typedArrays.ts, 31, 44))
-
-    typedArrays[6] = new Float32Array(obj);
->typedArrays : Symbol(typedArrays, Decl(typedArrays.ts, 32, 7))
-<<<<<<< HEAD
->Float32Array : Symbol(Float32Array, Decl(lib.d.ts, 4147, 48), Decl(lib.d.ts, 4437, 11))
-=======
->Float32Array : Symbol(Float32Array, Decl(lib.d.ts, 4138, 48), Decl(lib.d.ts, 4428, 11))
->>>>>>> 5208bded
->obj : Symbol(obj, Decl(typedArrays.ts, 31, 44))
-
-    typedArrays[7] = new Float64Array(obj);
->typedArrays : Symbol(typedArrays, Decl(typedArrays.ts, 32, 7))
-<<<<<<< HEAD
->Float64Array : Symbol(Float64Array, Decl(lib.d.ts, 4437, 50), Decl(lib.d.ts, 4727, 11))
-=======
->Float64Array : Symbol(Float64Array, Decl(lib.d.ts, 4428, 50), Decl(lib.d.ts, 4718, 11))
->>>>>>> 5208bded
->obj : Symbol(obj, Decl(typedArrays.ts, 31, 44))
-
-    typedArrays[8] = new Uint8ClampedArray(obj);
->typedArrays : Symbol(typedArrays, Decl(typedArrays.ts, 32, 7))
-<<<<<<< HEAD
->Uint8ClampedArray : Symbol(Uint8ClampedArray, Decl(lib.d.ts, 2697, 46), Decl(lib.d.ts, 2987, 11))
-=======
->Uint8ClampedArray : Symbol(Uint8ClampedArray, Decl(lib.d.ts, 2688, 46), Decl(lib.d.ts, 2978, 11))
->>>>>>> 5208bded
->obj : Symbol(obj, Decl(typedArrays.ts, 31, 44))
-
-    return typedArrays;
->typedArrays : Symbol(typedArrays, Decl(typedArrays.ts, 32, 7))
-}
-
-function CreateIntegerTypedArraysFromArray2(obj:number[]) {
->CreateIntegerTypedArraysFromArray2 : Symbol(CreateIntegerTypedArraysFromArray2, Decl(typedArrays.ts, 44, 1))
->obj : Symbol(obj, Decl(typedArrays.ts, 46, 44))
-
-    var typedArrays = [];
->typedArrays : Symbol(typedArrays, Decl(typedArrays.ts, 47, 7))
-
-    typedArrays[0] = Int8Array.from(obj);
->typedArrays : Symbol(typedArrays, Decl(typedArrays.ts, 47, 7))
-<<<<<<< HEAD
->Int8Array.from : Symbol(Int8ArrayConstructor.from, Decl(lib.d.ts, 2397, 38))
->Int8Array : Symbol(Int8Array, Decl(lib.d.ts, 2117, 42), Decl(lib.d.ts, 2407, 11))
->from : Symbol(Int8ArrayConstructor.from, Decl(lib.d.ts, 2397, 38))
-=======
->Int8Array.from : Symbol(Int8ArrayConstructor.from, Decl(lib.d.ts, 2388, 38))
->Int8Array : Symbol(Int8Array, Decl(lib.d.ts, 2108, 42), Decl(lib.d.ts, 2398, 11))
->from : Symbol(Int8ArrayConstructor.from, Decl(lib.d.ts, 2388, 38))
->>>>>>> 5208bded
->obj : Symbol(obj, Decl(typedArrays.ts, 46, 44))
-
-    typedArrays[1] = Uint8Array.from(obj);
->typedArrays : Symbol(typedArrays, Decl(typedArrays.ts, 47, 7))
-<<<<<<< HEAD
->Uint8Array.from : Symbol(Uint8ArrayConstructor.from, Decl(lib.d.ts, 2687, 39))
->Uint8Array : Symbol(Uint8Array, Decl(lib.d.ts, 2407, 44), Decl(lib.d.ts, 2697, 11))
->from : Symbol(Uint8ArrayConstructor.from, Decl(lib.d.ts, 2687, 39))
-=======
->Uint8Array.from : Symbol(Uint8ArrayConstructor.from, Decl(lib.d.ts, 2678, 39))
->Uint8Array : Symbol(Uint8Array, Decl(lib.d.ts, 2398, 44), Decl(lib.d.ts, 2688, 11))
->from : Symbol(Uint8ArrayConstructor.from, Decl(lib.d.ts, 2678, 39))
->>>>>>> 5208bded
->obj : Symbol(obj, Decl(typedArrays.ts, 46, 44))
-
-    typedArrays[2] = Int16Array.from(obj);
->typedArrays : Symbol(typedArrays, Decl(typedArrays.ts, 47, 7))
-<<<<<<< HEAD
->Int16Array.from : Symbol(Int16ArrayConstructor.from, Decl(lib.d.ts, 3267, 39))
->Int16Array : Symbol(Int16Array, Decl(lib.d.ts, 2987, 60), Decl(lib.d.ts, 3277, 11))
->from : Symbol(Int16ArrayConstructor.from, Decl(lib.d.ts, 3267, 39))
-=======
->Int16Array.from : Symbol(Int16ArrayConstructor.from, Decl(lib.d.ts, 3258, 39))
->Int16Array : Symbol(Int16Array, Decl(lib.d.ts, 2978, 60), Decl(lib.d.ts, 3268, 11))
->from : Symbol(Int16ArrayConstructor.from, Decl(lib.d.ts, 3258, 39))
->>>>>>> 5208bded
->obj : Symbol(obj, Decl(typedArrays.ts, 46, 44))
-
-    typedArrays[3] = Uint16Array.from(obj);
->typedArrays : Symbol(typedArrays, Decl(typedArrays.ts, 47, 7))
-<<<<<<< HEAD
->Uint16Array.from : Symbol(Uint16ArrayConstructor.from, Decl(lib.d.ts, 3557, 40))
->Uint16Array : Symbol(Uint16Array, Decl(lib.d.ts, 3277, 46), Decl(lib.d.ts, 3567, 11))
->from : Symbol(Uint16ArrayConstructor.from, Decl(lib.d.ts, 3557, 40))
-=======
->Uint16Array.from : Symbol(Uint16ArrayConstructor.from, Decl(lib.d.ts, 3548, 40))
->Uint16Array : Symbol(Uint16Array, Decl(lib.d.ts, 3268, 46), Decl(lib.d.ts, 3558, 11))
->from : Symbol(Uint16ArrayConstructor.from, Decl(lib.d.ts, 3548, 40))
->>>>>>> 5208bded
->obj : Symbol(obj, Decl(typedArrays.ts, 46, 44))
-
-    typedArrays[4] = Int32Array.from(obj);
->typedArrays : Symbol(typedArrays, Decl(typedArrays.ts, 47, 7))
-<<<<<<< HEAD
->Int32Array.from : Symbol(Int32ArrayConstructor.from, Decl(lib.d.ts, 3847, 39))
->Int32Array : Symbol(Int32Array, Decl(lib.d.ts, 3567, 48), Decl(lib.d.ts, 3857, 11))
->from : Symbol(Int32ArrayConstructor.from, Decl(lib.d.ts, 3847, 39))
-=======
->Int32Array.from : Symbol(Int32ArrayConstructor.from, Decl(lib.d.ts, 3838, 39))
->Int32Array : Symbol(Int32Array, Decl(lib.d.ts, 3558, 48), Decl(lib.d.ts, 3848, 11))
->from : Symbol(Int32ArrayConstructor.from, Decl(lib.d.ts, 3838, 39))
->>>>>>> 5208bded
->obj : Symbol(obj, Decl(typedArrays.ts, 46, 44))
-
-    typedArrays[5] = Uint32Array.from(obj);
->typedArrays : Symbol(typedArrays, Decl(typedArrays.ts, 47, 7))
-<<<<<<< HEAD
->Uint32Array.from : Symbol(Uint32ArrayConstructor.from, Decl(lib.d.ts, 4137, 40))
->Uint32Array : Symbol(Uint32Array, Decl(lib.d.ts, 3857, 46), Decl(lib.d.ts, 4147, 11))
->from : Symbol(Uint32ArrayConstructor.from, Decl(lib.d.ts, 4137, 40))
-=======
->Uint32Array.from : Symbol(Uint32ArrayConstructor.from, Decl(lib.d.ts, 4128, 40))
->Uint32Array : Symbol(Uint32Array, Decl(lib.d.ts, 3848, 46), Decl(lib.d.ts, 4138, 11))
->from : Symbol(Uint32ArrayConstructor.from, Decl(lib.d.ts, 4128, 40))
->>>>>>> 5208bded
->obj : Symbol(obj, Decl(typedArrays.ts, 46, 44))
-
-    typedArrays[6] = Float32Array.from(obj);
->typedArrays : Symbol(typedArrays, Decl(typedArrays.ts, 47, 7))
-<<<<<<< HEAD
->Float32Array.from : Symbol(Float32ArrayConstructor.from, Decl(lib.d.ts, 4427, 41))
->Float32Array : Symbol(Float32Array, Decl(lib.d.ts, 4147, 48), Decl(lib.d.ts, 4437, 11))
->from : Symbol(Float32ArrayConstructor.from, Decl(lib.d.ts, 4427, 41))
-=======
->Float32Array.from : Symbol(Float32ArrayConstructor.from, Decl(lib.d.ts, 4418, 41))
->Float32Array : Symbol(Float32Array, Decl(lib.d.ts, 4138, 48), Decl(lib.d.ts, 4428, 11))
->from : Symbol(Float32ArrayConstructor.from, Decl(lib.d.ts, 4418, 41))
->>>>>>> 5208bded
->obj : Symbol(obj, Decl(typedArrays.ts, 46, 44))
-
-    typedArrays[7] = Float64Array.from(obj);
->typedArrays : Symbol(typedArrays, Decl(typedArrays.ts, 47, 7))
-<<<<<<< HEAD
->Float64Array.from : Symbol(Float64ArrayConstructor.from, Decl(lib.d.ts, 4717, 41))
->Float64Array : Symbol(Float64Array, Decl(lib.d.ts, 4437, 50), Decl(lib.d.ts, 4727, 11))
->from : Symbol(Float64ArrayConstructor.from, Decl(lib.d.ts, 4717, 41))
-=======
->Float64Array.from : Symbol(Float64ArrayConstructor.from, Decl(lib.d.ts, 4708, 41))
->Float64Array : Symbol(Float64Array, Decl(lib.d.ts, 4428, 50), Decl(lib.d.ts, 4718, 11))
->from : Symbol(Float64ArrayConstructor.from, Decl(lib.d.ts, 4708, 41))
->>>>>>> 5208bded
->obj : Symbol(obj, Decl(typedArrays.ts, 46, 44))
-
-    typedArrays[8] = Uint8ClampedArray.from(obj);
->typedArrays : Symbol(typedArrays, Decl(typedArrays.ts, 47, 7))
-<<<<<<< HEAD
->Uint8ClampedArray.from : Symbol(Uint8ClampedArrayConstructor.from, Decl(lib.d.ts, 2977, 46))
->Uint8ClampedArray : Symbol(Uint8ClampedArray, Decl(lib.d.ts, 2697, 46), Decl(lib.d.ts, 2987, 11))
->from : Symbol(Uint8ClampedArrayConstructor.from, Decl(lib.d.ts, 2977, 46))
-=======
->Uint8ClampedArray.from : Symbol(Uint8ClampedArrayConstructor.from, Decl(lib.d.ts, 2968, 46))
->Uint8ClampedArray : Symbol(Uint8ClampedArray, Decl(lib.d.ts, 2688, 46), Decl(lib.d.ts, 2978, 11))
->from : Symbol(Uint8ClampedArrayConstructor.from, Decl(lib.d.ts, 2968, 46))
->>>>>>> 5208bded
->obj : Symbol(obj, Decl(typedArrays.ts, 46, 44))
-
-    return typedArrays;
->typedArrays : Symbol(typedArrays, Decl(typedArrays.ts, 47, 7))
-}
-
-function CreateIntegerTypedArraysFromArrayLike(obj:ArrayLike<number>) {
->CreateIntegerTypedArraysFromArrayLike : Symbol(CreateIntegerTypedArraysFromArrayLike, Decl(typedArrays.ts, 59, 1))
->obj : Symbol(obj, Decl(typedArrays.ts, 61, 47))
->ArrayLike : Symbol(ArrayLike, Decl(lib.d.ts, 1447, 1))
-
-    var typedArrays = [];
->typedArrays : Symbol(typedArrays, Decl(typedArrays.ts, 62, 7))
-
-    typedArrays[0] = Int8Array.from(obj);
->typedArrays : Symbol(typedArrays, Decl(typedArrays.ts, 62, 7))
-<<<<<<< HEAD
->Int8Array.from : Symbol(Int8ArrayConstructor.from, Decl(lib.d.ts, 2397, 38))
->Int8Array : Symbol(Int8Array, Decl(lib.d.ts, 2117, 42), Decl(lib.d.ts, 2407, 11))
->from : Symbol(Int8ArrayConstructor.from, Decl(lib.d.ts, 2397, 38))
-=======
->Int8Array.from : Symbol(Int8ArrayConstructor.from, Decl(lib.d.ts, 2388, 38))
->Int8Array : Symbol(Int8Array, Decl(lib.d.ts, 2108, 42), Decl(lib.d.ts, 2398, 11))
->from : Symbol(Int8ArrayConstructor.from, Decl(lib.d.ts, 2388, 38))
->>>>>>> 5208bded
->obj : Symbol(obj, Decl(typedArrays.ts, 61, 47))
-
-    typedArrays[1] = Uint8Array.from(obj);
->typedArrays : Symbol(typedArrays, Decl(typedArrays.ts, 62, 7))
-<<<<<<< HEAD
->Uint8Array.from : Symbol(Uint8ArrayConstructor.from, Decl(lib.d.ts, 2687, 39))
->Uint8Array : Symbol(Uint8Array, Decl(lib.d.ts, 2407, 44), Decl(lib.d.ts, 2697, 11))
->from : Symbol(Uint8ArrayConstructor.from, Decl(lib.d.ts, 2687, 39))
-=======
->Uint8Array.from : Symbol(Uint8ArrayConstructor.from, Decl(lib.d.ts, 2678, 39))
->Uint8Array : Symbol(Uint8Array, Decl(lib.d.ts, 2398, 44), Decl(lib.d.ts, 2688, 11))
->from : Symbol(Uint8ArrayConstructor.from, Decl(lib.d.ts, 2678, 39))
->>>>>>> 5208bded
->obj : Symbol(obj, Decl(typedArrays.ts, 61, 47))
-
-    typedArrays[2] = Int16Array.from(obj);
->typedArrays : Symbol(typedArrays, Decl(typedArrays.ts, 62, 7))
-<<<<<<< HEAD
->Int16Array.from : Symbol(Int16ArrayConstructor.from, Decl(lib.d.ts, 3267, 39))
->Int16Array : Symbol(Int16Array, Decl(lib.d.ts, 2987, 60), Decl(lib.d.ts, 3277, 11))
->from : Symbol(Int16ArrayConstructor.from, Decl(lib.d.ts, 3267, 39))
-=======
->Int16Array.from : Symbol(Int16ArrayConstructor.from, Decl(lib.d.ts, 3258, 39))
->Int16Array : Symbol(Int16Array, Decl(lib.d.ts, 2978, 60), Decl(lib.d.ts, 3268, 11))
->from : Symbol(Int16ArrayConstructor.from, Decl(lib.d.ts, 3258, 39))
->>>>>>> 5208bded
->obj : Symbol(obj, Decl(typedArrays.ts, 61, 47))
-
-    typedArrays[3] = Uint16Array.from(obj);
->typedArrays : Symbol(typedArrays, Decl(typedArrays.ts, 62, 7))
-<<<<<<< HEAD
->Uint16Array.from : Symbol(Uint16ArrayConstructor.from, Decl(lib.d.ts, 3557, 40))
->Uint16Array : Symbol(Uint16Array, Decl(lib.d.ts, 3277, 46), Decl(lib.d.ts, 3567, 11))
->from : Symbol(Uint16ArrayConstructor.from, Decl(lib.d.ts, 3557, 40))
-=======
->Uint16Array.from : Symbol(Uint16ArrayConstructor.from, Decl(lib.d.ts, 3548, 40))
->Uint16Array : Symbol(Uint16Array, Decl(lib.d.ts, 3268, 46), Decl(lib.d.ts, 3558, 11))
->from : Symbol(Uint16ArrayConstructor.from, Decl(lib.d.ts, 3548, 40))
->>>>>>> 5208bded
->obj : Symbol(obj, Decl(typedArrays.ts, 61, 47))
-
-    typedArrays[4] = Int32Array.from(obj);
->typedArrays : Symbol(typedArrays, Decl(typedArrays.ts, 62, 7))
-<<<<<<< HEAD
->Int32Array.from : Symbol(Int32ArrayConstructor.from, Decl(lib.d.ts, 3847, 39))
->Int32Array : Symbol(Int32Array, Decl(lib.d.ts, 3567, 48), Decl(lib.d.ts, 3857, 11))
->from : Symbol(Int32ArrayConstructor.from, Decl(lib.d.ts, 3847, 39))
-=======
->Int32Array.from : Symbol(Int32ArrayConstructor.from, Decl(lib.d.ts, 3838, 39))
->Int32Array : Symbol(Int32Array, Decl(lib.d.ts, 3558, 48), Decl(lib.d.ts, 3848, 11))
->from : Symbol(Int32ArrayConstructor.from, Decl(lib.d.ts, 3838, 39))
->>>>>>> 5208bded
->obj : Symbol(obj, Decl(typedArrays.ts, 61, 47))
-
-    typedArrays[5] = Uint32Array.from(obj);
->typedArrays : Symbol(typedArrays, Decl(typedArrays.ts, 62, 7))
-<<<<<<< HEAD
->Uint32Array.from : Symbol(Uint32ArrayConstructor.from, Decl(lib.d.ts, 4137, 40))
->Uint32Array : Symbol(Uint32Array, Decl(lib.d.ts, 3857, 46), Decl(lib.d.ts, 4147, 11))
->from : Symbol(Uint32ArrayConstructor.from, Decl(lib.d.ts, 4137, 40))
-=======
->Uint32Array.from : Symbol(Uint32ArrayConstructor.from, Decl(lib.d.ts, 4128, 40))
->Uint32Array : Symbol(Uint32Array, Decl(lib.d.ts, 3848, 46), Decl(lib.d.ts, 4138, 11))
->from : Symbol(Uint32ArrayConstructor.from, Decl(lib.d.ts, 4128, 40))
->>>>>>> 5208bded
->obj : Symbol(obj, Decl(typedArrays.ts, 61, 47))
-
-    typedArrays[6] = Float32Array.from(obj);
->typedArrays : Symbol(typedArrays, Decl(typedArrays.ts, 62, 7))
-<<<<<<< HEAD
->Float32Array.from : Symbol(Float32ArrayConstructor.from, Decl(lib.d.ts, 4427, 41))
->Float32Array : Symbol(Float32Array, Decl(lib.d.ts, 4147, 48), Decl(lib.d.ts, 4437, 11))
->from : Symbol(Float32ArrayConstructor.from, Decl(lib.d.ts, 4427, 41))
-=======
->Float32Array.from : Symbol(Float32ArrayConstructor.from, Decl(lib.d.ts, 4418, 41))
->Float32Array : Symbol(Float32Array, Decl(lib.d.ts, 4138, 48), Decl(lib.d.ts, 4428, 11))
->from : Symbol(Float32ArrayConstructor.from, Decl(lib.d.ts, 4418, 41))
->>>>>>> 5208bded
->obj : Symbol(obj, Decl(typedArrays.ts, 61, 47))
-
-    typedArrays[7] = Float64Array.from(obj);
->typedArrays : Symbol(typedArrays, Decl(typedArrays.ts, 62, 7))
-<<<<<<< HEAD
->Float64Array.from : Symbol(Float64ArrayConstructor.from, Decl(lib.d.ts, 4717, 41))
->Float64Array : Symbol(Float64Array, Decl(lib.d.ts, 4437, 50), Decl(lib.d.ts, 4727, 11))
->from : Symbol(Float64ArrayConstructor.from, Decl(lib.d.ts, 4717, 41))
-=======
->Float64Array.from : Symbol(Float64ArrayConstructor.from, Decl(lib.d.ts, 4708, 41))
->Float64Array : Symbol(Float64Array, Decl(lib.d.ts, 4428, 50), Decl(lib.d.ts, 4718, 11))
->from : Symbol(Float64ArrayConstructor.from, Decl(lib.d.ts, 4708, 41))
->>>>>>> 5208bded
->obj : Symbol(obj, Decl(typedArrays.ts, 61, 47))
-
-    typedArrays[8] = Uint8ClampedArray.from(obj);
->typedArrays : Symbol(typedArrays, Decl(typedArrays.ts, 62, 7))
-<<<<<<< HEAD
->Uint8ClampedArray.from : Symbol(Uint8ClampedArrayConstructor.from, Decl(lib.d.ts, 2977, 46))
->Uint8ClampedArray : Symbol(Uint8ClampedArray, Decl(lib.d.ts, 2697, 46), Decl(lib.d.ts, 2987, 11))
->from : Symbol(Uint8ClampedArrayConstructor.from, Decl(lib.d.ts, 2977, 46))
-=======
->Uint8ClampedArray.from : Symbol(Uint8ClampedArrayConstructor.from, Decl(lib.d.ts, 2968, 46))
->Uint8ClampedArray : Symbol(Uint8ClampedArray, Decl(lib.d.ts, 2688, 46), Decl(lib.d.ts, 2978, 11))
->from : Symbol(Uint8ClampedArrayConstructor.from, Decl(lib.d.ts, 2968, 46))
->>>>>>> 5208bded
->obj : Symbol(obj, Decl(typedArrays.ts, 61, 47))
-
-    return typedArrays;
->typedArrays : Symbol(typedArrays, Decl(typedArrays.ts, 62, 7))
-}
-
-/*
-function CreateTypedArraysOf(obj) {
-    var typedArrays = [];
-    typedArrays[0] = Int8Array.of(...obj);
-    typedArrays[1] = Uint8Array.of(...obj);
-    typedArrays[2] = Int16Array.of(...obj);
-    typedArrays[3] = Uint16Array.of(...obj);
-    typedArrays[4] = Int32Array.of(...obj);
-    typedArrays[5] = Uint32Array.of(...obj);
-    typedArrays[6] = Float32Array.of(...obj);
-    typedArrays[7] = Float64Array.of(...obj);
-    typedArrays[8] = Uint8ClampedArray.of(...obj);
-
-    return typedArrays;
-}
-*/
-
-function CreateTypedArraysOf2() {
->CreateTypedArraysOf2 : Symbol(CreateTypedArraysOf2, Decl(typedArrays.ts, 74, 1))
-
-    var typedArrays = [];
->typedArrays : Symbol(typedArrays, Decl(typedArrays.ts, 94, 7))
-
-    typedArrays[0] = Int8Array.of(1,2,3,4);
->typedArrays : Symbol(typedArrays, Decl(typedArrays.ts, 94, 7))
-<<<<<<< HEAD
->Int8Array.of : Symbol(Int8ArrayConstructor.of, Decl(lib.d.ts, 2391, 30))
->Int8Array : Symbol(Int8Array, Decl(lib.d.ts, 2117, 42), Decl(lib.d.ts, 2407, 11))
->of : Symbol(Int8ArrayConstructor.of, Decl(lib.d.ts, 2391, 30))
-
-    typedArrays[1] = Uint8Array.of(1,2,3,4);
->typedArrays : Symbol(typedArrays, Decl(typedArrays.ts, 94, 7))
->Uint8Array.of : Symbol(Uint8ArrayConstructor.of, Decl(lib.d.ts, 2681, 30))
->Uint8Array : Symbol(Uint8Array, Decl(lib.d.ts, 2407, 44), Decl(lib.d.ts, 2697, 11))
->of : Symbol(Uint8ArrayConstructor.of, Decl(lib.d.ts, 2681, 30))
-
-    typedArrays[2] = Int16Array.of(1,2,3,4);
->typedArrays : Symbol(typedArrays, Decl(typedArrays.ts, 94, 7))
->Int16Array.of : Symbol(Int16ArrayConstructor.of, Decl(lib.d.ts, 3261, 30))
->Int16Array : Symbol(Int16Array, Decl(lib.d.ts, 2987, 60), Decl(lib.d.ts, 3277, 11))
->of : Symbol(Int16ArrayConstructor.of, Decl(lib.d.ts, 3261, 30))
-
-    typedArrays[3] = Uint16Array.of(1,2,3,4);
->typedArrays : Symbol(typedArrays, Decl(typedArrays.ts, 94, 7))
->Uint16Array.of : Symbol(Uint16ArrayConstructor.of, Decl(lib.d.ts, 3551, 30))
->Uint16Array : Symbol(Uint16Array, Decl(lib.d.ts, 3277, 46), Decl(lib.d.ts, 3567, 11))
->of : Symbol(Uint16ArrayConstructor.of, Decl(lib.d.ts, 3551, 30))
-
-    typedArrays[4] = Int32Array.of(1,2,3,4);
->typedArrays : Symbol(typedArrays, Decl(typedArrays.ts, 94, 7))
->Int32Array.of : Symbol(Int32ArrayConstructor.of, Decl(lib.d.ts, 3841, 30))
->Int32Array : Symbol(Int32Array, Decl(lib.d.ts, 3567, 48), Decl(lib.d.ts, 3857, 11))
->of : Symbol(Int32ArrayConstructor.of, Decl(lib.d.ts, 3841, 30))
-
-    typedArrays[5] = Uint32Array.of(1,2,3,4);
->typedArrays : Symbol(typedArrays, Decl(typedArrays.ts, 94, 7))
->Uint32Array.of : Symbol(Uint32ArrayConstructor.of, Decl(lib.d.ts, 4131, 30))
->Uint32Array : Symbol(Uint32Array, Decl(lib.d.ts, 3857, 46), Decl(lib.d.ts, 4147, 11))
->of : Symbol(Uint32ArrayConstructor.of, Decl(lib.d.ts, 4131, 30))
-
-    typedArrays[6] = Float32Array.of(1,2,3,4);
->typedArrays : Symbol(typedArrays, Decl(typedArrays.ts, 94, 7))
->Float32Array.of : Symbol(Float32ArrayConstructor.of, Decl(lib.d.ts, 4421, 30))
->Float32Array : Symbol(Float32Array, Decl(lib.d.ts, 4147, 48), Decl(lib.d.ts, 4437, 11))
->of : Symbol(Float32ArrayConstructor.of, Decl(lib.d.ts, 4421, 30))
-
-    typedArrays[7] = Float64Array.of(1,2,3,4);
->typedArrays : Symbol(typedArrays, Decl(typedArrays.ts, 94, 7))
->Float64Array.of : Symbol(Float64ArrayConstructor.of, Decl(lib.d.ts, 4711, 30))
->Float64Array : Symbol(Float64Array, Decl(lib.d.ts, 4437, 50), Decl(lib.d.ts, 4727, 11))
->of : Symbol(Float64ArrayConstructor.of, Decl(lib.d.ts, 4711, 30))
-
-    typedArrays[8] = Uint8ClampedArray.of(1,2,3,4);
->typedArrays : Symbol(typedArrays, Decl(typedArrays.ts, 94, 7))
->Uint8ClampedArray.of : Symbol(Uint8ClampedArrayConstructor.of, Decl(lib.d.ts, 2971, 30))
->Uint8ClampedArray : Symbol(Uint8ClampedArray, Decl(lib.d.ts, 2697, 46), Decl(lib.d.ts, 2987, 11))
->of : Symbol(Uint8ClampedArrayConstructor.of, Decl(lib.d.ts, 2971, 30))
-=======
->Int8Array.of : Symbol(Int8ArrayConstructor.of, Decl(lib.d.ts, 2382, 30))
->Int8Array : Symbol(Int8Array, Decl(lib.d.ts, 2108, 42), Decl(lib.d.ts, 2398, 11))
->of : Symbol(Int8ArrayConstructor.of, Decl(lib.d.ts, 2382, 30))
-
-    typedArrays[1] = Uint8Array.of(1,2,3,4);
->typedArrays : Symbol(typedArrays, Decl(typedArrays.ts, 94, 7))
->Uint8Array.of : Symbol(Uint8ArrayConstructor.of, Decl(lib.d.ts, 2672, 30))
->Uint8Array : Symbol(Uint8Array, Decl(lib.d.ts, 2398, 44), Decl(lib.d.ts, 2688, 11))
->of : Symbol(Uint8ArrayConstructor.of, Decl(lib.d.ts, 2672, 30))
-
-    typedArrays[2] = Int16Array.of(1,2,3,4);
->typedArrays : Symbol(typedArrays, Decl(typedArrays.ts, 94, 7))
->Int16Array.of : Symbol(Int16ArrayConstructor.of, Decl(lib.d.ts, 3252, 30))
->Int16Array : Symbol(Int16Array, Decl(lib.d.ts, 2978, 60), Decl(lib.d.ts, 3268, 11))
->of : Symbol(Int16ArrayConstructor.of, Decl(lib.d.ts, 3252, 30))
-
-    typedArrays[3] = Uint16Array.of(1,2,3,4);
->typedArrays : Symbol(typedArrays, Decl(typedArrays.ts, 94, 7))
->Uint16Array.of : Symbol(Uint16ArrayConstructor.of, Decl(lib.d.ts, 3542, 30))
->Uint16Array : Symbol(Uint16Array, Decl(lib.d.ts, 3268, 46), Decl(lib.d.ts, 3558, 11))
->of : Symbol(Uint16ArrayConstructor.of, Decl(lib.d.ts, 3542, 30))
-
-    typedArrays[4] = Int32Array.of(1,2,3,4);
->typedArrays : Symbol(typedArrays, Decl(typedArrays.ts, 94, 7))
->Int32Array.of : Symbol(Int32ArrayConstructor.of, Decl(lib.d.ts, 3832, 30))
->Int32Array : Symbol(Int32Array, Decl(lib.d.ts, 3558, 48), Decl(lib.d.ts, 3848, 11))
->of : Symbol(Int32ArrayConstructor.of, Decl(lib.d.ts, 3832, 30))
-
-    typedArrays[5] = Uint32Array.of(1,2,3,4);
->typedArrays : Symbol(typedArrays, Decl(typedArrays.ts, 94, 7))
->Uint32Array.of : Symbol(Uint32ArrayConstructor.of, Decl(lib.d.ts, 4122, 30))
->Uint32Array : Symbol(Uint32Array, Decl(lib.d.ts, 3848, 46), Decl(lib.d.ts, 4138, 11))
->of : Symbol(Uint32ArrayConstructor.of, Decl(lib.d.ts, 4122, 30))
-
-    typedArrays[6] = Float32Array.of(1,2,3,4);
->typedArrays : Symbol(typedArrays, Decl(typedArrays.ts, 94, 7))
->Float32Array.of : Symbol(Float32ArrayConstructor.of, Decl(lib.d.ts, 4412, 30))
->Float32Array : Symbol(Float32Array, Decl(lib.d.ts, 4138, 48), Decl(lib.d.ts, 4428, 11))
->of : Symbol(Float32ArrayConstructor.of, Decl(lib.d.ts, 4412, 30))
-
-    typedArrays[7] = Float64Array.of(1,2,3,4);
->typedArrays : Symbol(typedArrays, Decl(typedArrays.ts, 94, 7))
->Float64Array.of : Symbol(Float64ArrayConstructor.of, Decl(lib.d.ts, 4702, 30))
->Float64Array : Symbol(Float64Array, Decl(lib.d.ts, 4428, 50), Decl(lib.d.ts, 4718, 11))
->of : Symbol(Float64ArrayConstructor.of, Decl(lib.d.ts, 4702, 30))
-
-    typedArrays[8] = Uint8ClampedArray.of(1,2,3,4);
->typedArrays : Symbol(typedArrays, Decl(typedArrays.ts, 94, 7))
->Uint8ClampedArray.of : Symbol(Uint8ClampedArrayConstructor.of, Decl(lib.d.ts, 2962, 30))
->Uint8ClampedArray : Symbol(Uint8ClampedArray, Decl(lib.d.ts, 2688, 46), Decl(lib.d.ts, 2978, 11))
->of : Symbol(Uint8ClampedArrayConstructor.of, Decl(lib.d.ts, 2962, 30))
->>>>>>> 5208bded
-
-    return typedArrays;
->typedArrays : Symbol(typedArrays, Decl(typedArrays.ts, 94, 7))
-}
-
-function CreateTypedArraysFromMapFn(obj:ArrayLike<number>, mapFn: (n:number, v:number)=> number) {
->CreateTypedArraysFromMapFn : Symbol(CreateTypedArraysFromMapFn, Decl(typedArrays.ts, 106, 1))
->obj : Symbol(obj, Decl(typedArrays.ts, 108, 36))
->ArrayLike : Symbol(ArrayLike, Decl(lib.d.ts, 1447, 1))
->mapFn : Symbol(mapFn, Decl(typedArrays.ts, 108, 58))
->n : Symbol(n, Decl(typedArrays.ts, 108, 67))
->v : Symbol(v, Decl(typedArrays.ts, 108, 76))
-
-    var typedArrays = [];
->typedArrays : Symbol(typedArrays, Decl(typedArrays.ts, 109, 7))
-
-    typedArrays[0] = Int8Array.from(obj, mapFn);
->typedArrays : Symbol(typedArrays, Decl(typedArrays.ts, 109, 7))
-<<<<<<< HEAD
->Int8Array.from : Symbol(Int8ArrayConstructor.from, Decl(lib.d.ts, 2397, 38))
->Int8Array : Symbol(Int8Array, Decl(lib.d.ts, 2117, 42), Decl(lib.d.ts, 2407, 11))
->from : Symbol(Int8ArrayConstructor.from, Decl(lib.d.ts, 2397, 38))
-=======
->Int8Array.from : Symbol(Int8ArrayConstructor.from, Decl(lib.d.ts, 2388, 38))
->Int8Array : Symbol(Int8Array, Decl(lib.d.ts, 2108, 42), Decl(lib.d.ts, 2398, 11))
->from : Symbol(Int8ArrayConstructor.from, Decl(lib.d.ts, 2388, 38))
->>>>>>> 5208bded
->obj : Symbol(obj, Decl(typedArrays.ts, 108, 36))
->mapFn : Symbol(mapFn, Decl(typedArrays.ts, 108, 58))
-
-    typedArrays[1] = Uint8Array.from(obj, mapFn);
->typedArrays : Symbol(typedArrays, Decl(typedArrays.ts, 109, 7))
-<<<<<<< HEAD
->Uint8Array.from : Symbol(Uint8ArrayConstructor.from, Decl(lib.d.ts, 2687, 39))
->Uint8Array : Symbol(Uint8Array, Decl(lib.d.ts, 2407, 44), Decl(lib.d.ts, 2697, 11))
->from : Symbol(Uint8ArrayConstructor.from, Decl(lib.d.ts, 2687, 39))
-=======
->Uint8Array.from : Symbol(Uint8ArrayConstructor.from, Decl(lib.d.ts, 2678, 39))
->Uint8Array : Symbol(Uint8Array, Decl(lib.d.ts, 2398, 44), Decl(lib.d.ts, 2688, 11))
->from : Symbol(Uint8ArrayConstructor.from, Decl(lib.d.ts, 2678, 39))
->>>>>>> 5208bded
->obj : Symbol(obj, Decl(typedArrays.ts, 108, 36))
->mapFn : Symbol(mapFn, Decl(typedArrays.ts, 108, 58))
-
-    typedArrays[2] = Int16Array.from(obj, mapFn);
->typedArrays : Symbol(typedArrays, Decl(typedArrays.ts, 109, 7))
-<<<<<<< HEAD
->Int16Array.from : Symbol(Int16ArrayConstructor.from, Decl(lib.d.ts, 3267, 39))
->Int16Array : Symbol(Int16Array, Decl(lib.d.ts, 2987, 60), Decl(lib.d.ts, 3277, 11))
->from : Symbol(Int16ArrayConstructor.from, Decl(lib.d.ts, 3267, 39))
-=======
->Int16Array.from : Symbol(Int16ArrayConstructor.from, Decl(lib.d.ts, 3258, 39))
->Int16Array : Symbol(Int16Array, Decl(lib.d.ts, 2978, 60), Decl(lib.d.ts, 3268, 11))
->from : Symbol(Int16ArrayConstructor.from, Decl(lib.d.ts, 3258, 39))
->>>>>>> 5208bded
->obj : Symbol(obj, Decl(typedArrays.ts, 108, 36))
->mapFn : Symbol(mapFn, Decl(typedArrays.ts, 108, 58))
-
-    typedArrays[3] = Uint16Array.from(obj, mapFn);
->typedArrays : Symbol(typedArrays, Decl(typedArrays.ts, 109, 7))
-<<<<<<< HEAD
->Uint16Array.from : Symbol(Uint16ArrayConstructor.from, Decl(lib.d.ts, 3557, 40))
->Uint16Array : Symbol(Uint16Array, Decl(lib.d.ts, 3277, 46), Decl(lib.d.ts, 3567, 11))
->from : Symbol(Uint16ArrayConstructor.from, Decl(lib.d.ts, 3557, 40))
-=======
->Uint16Array.from : Symbol(Uint16ArrayConstructor.from, Decl(lib.d.ts, 3548, 40))
->Uint16Array : Symbol(Uint16Array, Decl(lib.d.ts, 3268, 46), Decl(lib.d.ts, 3558, 11))
->from : Symbol(Uint16ArrayConstructor.from, Decl(lib.d.ts, 3548, 40))
->>>>>>> 5208bded
->obj : Symbol(obj, Decl(typedArrays.ts, 108, 36))
->mapFn : Symbol(mapFn, Decl(typedArrays.ts, 108, 58))
-
-    typedArrays[4] = Int32Array.from(obj, mapFn);
->typedArrays : Symbol(typedArrays, Decl(typedArrays.ts, 109, 7))
-<<<<<<< HEAD
->Int32Array.from : Symbol(Int32ArrayConstructor.from, Decl(lib.d.ts, 3847, 39))
->Int32Array : Symbol(Int32Array, Decl(lib.d.ts, 3567, 48), Decl(lib.d.ts, 3857, 11))
->from : Symbol(Int32ArrayConstructor.from, Decl(lib.d.ts, 3847, 39))
-=======
->Int32Array.from : Symbol(Int32ArrayConstructor.from, Decl(lib.d.ts, 3838, 39))
->Int32Array : Symbol(Int32Array, Decl(lib.d.ts, 3558, 48), Decl(lib.d.ts, 3848, 11))
->from : Symbol(Int32ArrayConstructor.from, Decl(lib.d.ts, 3838, 39))
->>>>>>> 5208bded
->obj : Symbol(obj, Decl(typedArrays.ts, 108, 36))
->mapFn : Symbol(mapFn, Decl(typedArrays.ts, 108, 58))
-
-    typedArrays[5] = Uint32Array.from(obj, mapFn);
->typedArrays : Symbol(typedArrays, Decl(typedArrays.ts, 109, 7))
-<<<<<<< HEAD
->Uint32Array.from : Symbol(Uint32ArrayConstructor.from, Decl(lib.d.ts, 4137, 40))
->Uint32Array : Symbol(Uint32Array, Decl(lib.d.ts, 3857, 46), Decl(lib.d.ts, 4147, 11))
->from : Symbol(Uint32ArrayConstructor.from, Decl(lib.d.ts, 4137, 40))
-=======
->Uint32Array.from : Symbol(Uint32ArrayConstructor.from, Decl(lib.d.ts, 4128, 40))
->Uint32Array : Symbol(Uint32Array, Decl(lib.d.ts, 3848, 46), Decl(lib.d.ts, 4138, 11))
->from : Symbol(Uint32ArrayConstructor.from, Decl(lib.d.ts, 4128, 40))
->>>>>>> 5208bded
->obj : Symbol(obj, Decl(typedArrays.ts, 108, 36))
->mapFn : Symbol(mapFn, Decl(typedArrays.ts, 108, 58))
-
-    typedArrays[6] = Float32Array.from(obj, mapFn);
->typedArrays : Symbol(typedArrays, Decl(typedArrays.ts, 109, 7))
-<<<<<<< HEAD
->Float32Array.from : Symbol(Float32ArrayConstructor.from, Decl(lib.d.ts, 4427, 41))
->Float32Array : Symbol(Float32Array, Decl(lib.d.ts, 4147, 48), Decl(lib.d.ts, 4437, 11))
->from : Symbol(Float32ArrayConstructor.from, Decl(lib.d.ts, 4427, 41))
-=======
->Float32Array.from : Symbol(Float32ArrayConstructor.from, Decl(lib.d.ts, 4418, 41))
->Float32Array : Symbol(Float32Array, Decl(lib.d.ts, 4138, 48), Decl(lib.d.ts, 4428, 11))
->from : Symbol(Float32ArrayConstructor.from, Decl(lib.d.ts, 4418, 41))
->>>>>>> 5208bded
->obj : Symbol(obj, Decl(typedArrays.ts, 108, 36))
->mapFn : Symbol(mapFn, Decl(typedArrays.ts, 108, 58))
-
-    typedArrays[7] = Float64Array.from(obj, mapFn);
->typedArrays : Symbol(typedArrays, Decl(typedArrays.ts, 109, 7))
-<<<<<<< HEAD
->Float64Array.from : Symbol(Float64ArrayConstructor.from, Decl(lib.d.ts, 4717, 41))
->Float64Array : Symbol(Float64Array, Decl(lib.d.ts, 4437, 50), Decl(lib.d.ts, 4727, 11))
->from : Symbol(Float64ArrayConstructor.from, Decl(lib.d.ts, 4717, 41))
-=======
->Float64Array.from : Symbol(Float64ArrayConstructor.from, Decl(lib.d.ts, 4708, 41))
->Float64Array : Symbol(Float64Array, Decl(lib.d.ts, 4428, 50), Decl(lib.d.ts, 4718, 11))
->from : Symbol(Float64ArrayConstructor.from, Decl(lib.d.ts, 4708, 41))
->>>>>>> 5208bded
->obj : Symbol(obj, Decl(typedArrays.ts, 108, 36))
->mapFn : Symbol(mapFn, Decl(typedArrays.ts, 108, 58))
-
-    typedArrays[8] = Uint8ClampedArray.from(obj, mapFn);
->typedArrays : Symbol(typedArrays, Decl(typedArrays.ts, 109, 7))
-<<<<<<< HEAD
->Uint8ClampedArray.from : Symbol(Uint8ClampedArrayConstructor.from, Decl(lib.d.ts, 2977, 46))
->Uint8ClampedArray : Symbol(Uint8ClampedArray, Decl(lib.d.ts, 2697, 46), Decl(lib.d.ts, 2987, 11))
->from : Symbol(Uint8ClampedArrayConstructor.from, Decl(lib.d.ts, 2977, 46))
-=======
->Uint8ClampedArray.from : Symbol(Uint8ClampedArrayConstructor.from, Decl(lib.d.ts, 2968, 46))
->Uint8ClampedArray : Symbol(Uint8ClampedArray, Decl(lib.d.ts, 2688, 46), Decl(lib.d.ts, 2978, 11))
->from : Symbol(Uint8ClampedArrayConstructor.from, Decl(lib.d.ts, 2968, 46))
->>>>>>> 5208bded
->obj : Symbol(obj, Decl(typedArrays.ts, 108, 36))
->mapFn : Symbol(mapFn, Decl(typedArrays.ts, 108, 58))
-
-    return typedArrays;
->typedArrays : Symbol(typedArrays, Decl(typedArrays.ts, 109, 7))
-}
-
-function CreateTypedArraysFromThisObj(obj:ArrayLike<number>, mapFn: (n:number, v:number)=> number, thisArg: {}) {
->CreateTypedArraysFromThisObj : Symbol(CreateTypedArraysFromThisObj, Decl(typedArrays.ts, 121, 1))
->obj : Symbol(obj, Decl(typedArrays.ts, 123, 38))
->ArrayLike : Symbol(ArrayLike, Decl(lib.d.ts, 1447, 1))
->mapFn : Symbol(mapFn, Decl(typedArrays.ts, 123, 60))
->n : Symbol(n, Decl(typedArrays.ts, 123, 69))
->v : Symbol(v, Decl(typedArrays.ts, 123, 78))
->thisArg : Symbol(thisArg, Decl(typedArrays.ts, 123, 98))
-
-    var typedArrays = [];
->typedArrays : Symbol(typedArrays, Decl(typedArrays.ts, 124, 7))
-
-    typedArrays[0] = Int8Array.from(obj, mapFn, thisArg);
->typedArrays : Symbol(typedArrays, Decl(typedArrays.ts, 124, 7))
-<<<<<<< HEAD
->Int8Array.from : Symbol(Int8ArrayConstructor.from, Decl(lib.d.ts, 2397, 38))
->Int8Array : Symbol(Int8Array, Decl(lib.d.ts, 2117, 42), Decl(lib.d.ts, 2407, 11))
->from : Symbol(Int8ArrayConstructor.from, Decl(lib.d.ts, 2397, 38))
-=======
->Int8Array.from : Symbol(Int8ArrayConstructor.from, Decl(lib.d.ts, 2388, 38))
->Int8Array : Symbol(Int8Array, Decl(lib.d.ts, 2108, 42), Decl(lib.d.ts, 2398, 11))
->from : Symbol(Int8ArrayConstructor.from, Decl(lib.d.ts, 2388, 38))
->>>>>>> 5208bded
->obj : Symbol(obj, Decl(typedArrays.ts, 123, 38))
->mapFn : Symbol(mapFn, Decl(typedArrays.ts, 123, 60))
->thisArg : Symbol(thisArg, Decl(typedArrays.ts, 123, 98))
-
-    typedArrays[1] = Uint8Array.from(obj, mapFn, thisArg);
->typedArrays : Symbol(typedArrays, Decl(typedArrays.ts, 124, 7))
-<<<<<<< HEAD
->Uint8Array.from : Symbol(Uint8ArrayConstructor.from, Decl(lib.d.ts, 2687, 39))
->Uint8Array : Symbol(Uint8Array, Decl(lib.d.ts, 2407, 44), Decl(lib.d.ts, 2697, 11))
->from : Symbol(Uint8ArrayConstructor.from, Decl(lib.d.ts, 2687, 39))
-=======
->Uint8Array.from : Symbol(Uint8ArrayConstructor.from, Decl(lib.d.ts, 2678, 39))
->Uint8Array : Symbol(Uint8Array, Decl(lib.d.ts, 2398, 44), Decl(lib.d.ts, 2688, 11))
->from : Symbol(Uint8ArrayConstructor.from, Decl(lib.d.ts, 2678, 39))
->>>>>>> 5208bded
->obj : Symbol(obj, Decl(typedArrays.ts, 123, 38))
->mapFn : Symbol(mapFn, Decl(typedArrays.ts, 123, 60))
->thisArg : Symbol(thisArg, Decl(typedArrays.ts, 123, 98))
-
-    typedArrays[2] = Int16Array.from(obj, mapFn, thisArg);
->typedArrays : Symbol(typedArrays, Decl(typedArrays.ts, 124, 7))
-<<<<<<< HEAD
->Int16Array.from : Symbol(Int16ArrayConstructor.from, Decl(lib.d.ts, 3267, 39))
->Int16Array : Symbol(Int16Array, Decl(lib.d.ts, 2987, 60), Decl(lib.d.ts, 3277, 11))
->from : Symbol(Int16ArrayConstructor.from, Decl(lib.d.ts, 3267, 39))
-=======
->Int16Array.from : Symbol(Int16ArrayConstructor.from, Decl(lib.d.ts, 3258, 39))
->Int16Array : Symbol(Int16Array, Decl(lib.d.ts, 2978, 60), Decl(lib.d.ts, 3268, 11))
->from : Symbol(Int16ArrayConstructor.from, Decl(lib.d.ts, 3258, 39))
->>>>>>> 5208bded
->obj : Symbol(obj, Decl(typedArrays.ts, 123, 38))
->mapFn : Symbol(mapFn, Decl(typedArrays.ts, 123, 60))
->thisArg : Symbol(thisArg, Decl(typedArrays.ts, 123, 98))
-
-    typedArrays[3] = Uint16Array.from(obj, mapFn, thisArg);
->typedArrays : Symbol(typedArrays, Decl(typedArrays.ts, 124, 7))
-<<<<<<< HEAD
->Uint16Array.from : Symbol(Uint16ArrayConstructor.from, Decl(lib.d.ts, 3557, 40))
->Uint16Array : Symbol(Uint16Array, Decl(lib.d.ts, 3277, 46), Decl(lib.d.ts, 3567, 11))
->from : Symbol(Uint16ArrayConstructor.from, Decl(lib.d.ts, 3557, 40))
-=======
->Uint16Array.from : Symbol(Uint16ArrayConstructor.from, Decl(lib.d.ts, 3548, 40))
->Uint16Array : Symbol(Uint16Array, Decl(lib.d.ts, 3268, 46), Decl(lib.d.ts, 3558, 11))
->from : Symbol(Uint16ArrayConstructor.from, Decl(lib.d.ts, 3548, 40))
->>>>>>> 5208bded
->obj : Symbol(obj, Decl(typedArrays.ts, 123, 38))
->mapFn : Symbol(mapFn, Decl(typedArrays.ts, 123, 60))
->thisArg : Symbol(thisArg, Decl(typedArrays.ts, 123, 98))
-
-    typedArrays[4] = Int32Array.from(obj, mapFn, thisArg);
->typedArrays : Symbol(typedArrays, Decl(typedArrays.ts, 124, 7))
-<<<<<<< HEAD
->Int32Array.from : Symbol(Int32ArrayConstructor.from, Decl(lib.d.ts, 3847, 39))
->Int32Array : Symbol(Int32Array, Decl(lib.d.ts, 3567, 48), Decl(lib.d.ts, 3857, 11))
->from : Symbol(Int32ArrayConstructor.from, Decl(lib.d.ts, 3847, 39))
-=======
->Int32Array.from : Symbol(Int32ArrayConstructor.from, Decl(lib.d.ts, 3838, 39))
->Int32Array : Symbol(Int32Array, Decl(lib.d.ts, 3558, 48), Decl(lib.d.ts, 3848, 11))
->from : Symbol(Int32ArrayConstructor.from, Decl(lib.d.ts, 3838, 39))
->>>>>>> 5208bded
->obj : Symbol(obj, Decl(typedArrays.ts, 123, 38))
->mapFn : Symbol(mapFn, Decl(typedArrays.ts, 123, 60))
->thisArg : Symbol(thisArg, Decl(typedArrays.ts, 123, 98))
-
-    typedArrays[5] = Uint32Array.from(obj, mapFn, thisArg);
->typedArrays : Symbol(typedArrays, Decl(typedArrays.ts, 124, 7))
-<<<<<<< HEAD
->Uint32Array.from : Symbol(Uint32ArrayConstructor.from, Decl(lib.d.ts, 4137, 40))
->Uint32Array : Symbol(Uint32Array, Decl(lib.d.ts, 3857, 46), Decl(lib.d.ts, 4147, 11))
->from : Symbol(Uint32ArrayConstructor.from, Decl(lib.d.ts, 4137, 40))
-=======
->Uint32Array.from : Symbol(Uint32ArrayConstructor.from, Decl(lib.d.ts, 4128, 40))
->Uint32Array : Symbol(Uint32Array, Decl(lib.d.ts, 3848, 46), Decl(lib.d.ts, 4138, 11))
->from : Symbol(Uint32ArrayConstructor.from, Decl(lib.d.ts, 4128, 40))
->>>>>>> 5208bded
->obj : Symbol(obj, Decl(typedArrays.ts, 123, 38))
->mapFn : Symbol(mapFn, Decl(typedArrays.ts, 123, 60))
->thisArg : Symbol(thisArg, Decl(typedArrays.ts, 123, 98))
-
-    typedArrays[6] = Float32Array.from(obj, mapFn, thisArg);
->typedArrays : Symbol(typedArrays, Decl(typedArrays.ts, 124, 7))
-<<<<<<< HEAD
->Float32Array.from : Symbol(Float32ArrayConstructor.from, Decl(lib.d.ts, 4427, 41))
->Float32Array : Symbol(Float32Array, Decl(lib.d.ts, 4147, 48), Decl(lib.d.ts, 4437, 11))
->from : Symbol(Float32ArrayConstructor.from, Decl(lib.d.ts, 4427, 41))
-=======
->Float32Array.from : Symbol(Float32ArrayConstructor.from, Decl(lib.d.ts, 4418, 41))
->Float32Array : Symbol(Float32Array, Decl(lib.d.ts, 4138, 48), Decl(lib.d.ts, 4428, 11))
->from : Symbol(Float32ArrayConstructor.from, Decl(lib.d.ts, 4418, 41))
->>>>>>> 5208bded
->obj : Symbol(obj, Decl(typedArrays.ts, 123, 38))
->mapFn : Symbol(mapFn, Decl(typedArrays.ts, 123, 60))
->thisArg : Symbol(thisArg, Decl(typedArrays.ts, 123, 98))
-
-    typedArrays[7] = Float64Array.from(obj, mapFn, thisArg);
->typedArrays : Symbol(typedArrays, Decl(typedArrays.ts, 124, 7))
-<<<<<<< HEAD
->Float64Array.from : Symbol(Float64ArrayConstructor.from, Decl(lib.d.ts, 4717, 41))
->Float64Array : Symbol(Float64Array, Decl(lib.d.ts, 4437, 50), Decl(lib.d.ts, 4727, 11))
->from : Symbol(Float64ArrayConstructor.from, Decl(lib.d.ts, 4717, 41))
-=======
->Float64Array.from : Symbol(Float64ArrayConstructor.from, Decl(lib.d.ts, 4708, 41))
->Float64Array : Symbol(Float64Array, Decl(lib.d.ts, 4428, 50), Decl(lib.d.ts, 4718, 11))
->from : Symbol(Float64ArrayConstructor.from, Decl(lib.d.ts, 4708, 41))
->>>>>>> 5208bded
->obj : Symbol(obj, Decl(typedArrays.ts, 123, 38))
->mapFn : Symbol(mapFn, Decl(typedArrays.ts, 123, 60))
->thisArg : Symbol(thisArg, Decl(typedArrays.ts, 123, 98))
-
-    typedArrays[8] = Uint8ClampedArray.from(obj, mapFn, thisArg);
->typedArrays : Symbol(typedArrays, Decl(typedArrays.ts, 124, 7))
-<<<<<<< HEAD
->Uint8ClampedArray.from : Symbol(Uint8ClampedArrayConstructor.from, Decl(lib.d.ts, 2977, 46))
->Uint8ClampedArray : Symbol(Uint8ClampedArray, Decl(lib.d.ts, 2697, 46), Decl(lib.d.ts, 2987, 11))
->from : Symbol(Uint8ClampedArrayConstructor.from, Decl(lib.d.ts, 2977, 46))
-=======
->Uint8ClampedArray.from : Symbol(Uint8ClampedArrayConstructor.from, Decl(lib.d.ts, 2968, 46))
->Uint8ClampedArray : Symbol(Uint8ClampedArray, Decl(lib.d.ts, 2688, 46), Decl(lib.d.ts, 2978, 11))
->from : Symbol(Uint8ClampedArrayConstructor.from, Decl(lib.d.ts, 2968, 46))
->>>>>>> 5208bded
->obj : Symbol(obj, Decl(typedArrays.ts, 123, 38))
->mapFn : Symbol(mapFn, Decl(typedArrays.ts, 123, 60))
->thisArg : Symbol(thisArg, Decl(typedArrays.ts, 123, 98))
-
-    return typedArrays;
->typedArrays : Symbol(typedArrays, Decl(typedArrays.ts, 124, 7))
-}
+=== tests/cases/compiler/typedArrays.ts ===
+
+function CreateTypedArrayTypes() {
+>CreateTypedArrayTypes : Symbol(CreateTypedArrayTypes, Decl(typedArrays.ts, 0, 0))
+
+    var typedArrays = [];
+>typedArrays : Symbol(typedArrays, Decl(typedArrays.ts, 2, 7))
+
+    typedArrays[0] = Int8Array;
+>typedArrays : Symbol(typedArrays, Decl(typedArrays.ts, 2, 7))
+>Int8Array : Symbol(Int8Array, Decl(lib.d.ts, 2121, 42), Decl(lib.d.ts, 2411, 11))
+
+    typedArrays[1] = Uint8Array;
+>typedArrays : Symbol(typedArrays, Decl(typedArrays.ts, 2, 7))
+>Uint8Array : Symbol(Uint8Array, Decl(lib.d.ts, 2411, 44), Decl(lib.d.ts, 2701, 11))
+
+    typedArrays[2] = Int16Array;
+>typedArrays : Symbol(typedArrays, Decl(typedArrays.ts, 2, 7))
+>Int16Array : Symbol(Int16Array, Decl(lib.d.ts, 2991, 60), Decl(lib.d.ts, 3281, 11))
+
+    typedArrays[3] = Uint16Array;
+>typedArrays : Symbol(typedArrays, Decl(typedArrays.ts, 2, 7))
+>Uint16Array : Symbol(Uint16Array, Decl(lib.d.ts, 3281, 46), Decl(lib.d.ts, 3571, 11))
+
+    typedArrays[4] = Int32Array;
+>typedArrays : Symbol(typedArrays, Decl(typedArrays.ts, 2, 7))
+>Int32Array : Symbol(Int32Array, Decl(lib.d.ts, 3571, 48), Decl(lib.d.ts, 3861, 11))
+
+    typedArrays[5] = Uint32Array;
+>typedArrays : Symbol(typedArrays, Decl(typedArrays.ts, 2, 7))
+>Uint32Array : Symbol(Uint32Array, Decl(lib.d.ts, 3861, 46), Decl(lib.d.ts, 4151, 11))
+
+    typedArrays[6] = Float32Array;
+>typedArrays : Symbol(typedArrays, Decl(typedArrays.ts, 2, 7))
+>Float32Array : Symbol(Float32Array, Decl(lib.d.ts, 4151, 48), Decl(lib.d.ts, 4441, 11))
+
+    typedArrays[7] = Float64Array;
+>typedArrays : Symbol(typedArrays, Decl(typedArrays.ts, 2, 7))
+>Float64Array : Symbol(Float64Array, Decl(lib.d.ts, 4441, 50), Decl(lib.d.ts, 4731, 11))
+
+    typedArrays[8] = Uint8ClampedArray;
+>typedArrays : Symbol(typedArrays, Decl(typedArrays.ts, 2, 7))
+>Uint8ClampedArray : Symbol(Uint8ClampedArray, Decl(lib.d.ts, 2701, 46), Decl(lib.d.ts, 2991, 11))
+
+    return typedArrays;
+>typedArrays : Symbol(typedArrays, Decl(typedArrays.ts, 2, 7))
+}
+
+function CreateTypedArrayInstancesFromLength(obj: number) {
+>CreateTypedArrayInstancesFromLength : Symbol(CreateTypedArrayInstancesFromLength, Decl(typedArrays.ts, 14, 1))
+>obj : Symbol(obj, Decl(typedArrays.ts, 16, 45))
+
+    var typedArrays = [];
+>typedArrays : Symbol(typedArrays, Decl(typedArrays.ts, 17, 7))
+
+    typedArrays[0] = new Int8Array(obj);
+>typedArrays : Symbol(typedArrays, Decl(typedArrays.ts, 17, 7))
+>Int8Array : Symbol(Int8Array, Decl(lib.d.ts, 2121, 42), Decl(lib.d.ts, 2411, 11))
+>obj : Symbol(obj, Decl(typedArrays.ts, 16, 45))
+
+    typedArrays[1] = new Uint8Array(obj);
+>typedArrays : Symbol(typedArrays, Decl(typedArrays.ts, 17, 7))
+>Uint8Array : Symbol(Uint8Array, Decl(lib.d.ts, 2411, 44), Decl(lib.d.ts, 2701, 11))
+>obj : Symbol(obj, Decl(typedArrays.ts, 16, 45))
+
+    typedArrays[2] = new Int16Array(obj);
+>typedArrays : Symbol(typedArrays, Decl(typedArrays.ts, 17, 7))
+>Int16Array : Symbol(Int16Array, Decl(lib.d.ts, 2991, 60), Decl(lib.d.ts, 3281, 11))
+>obj : Symbol(obj, Decl(typedArrays.ts, 16, 45))
+
+    typedArrays[3] = new Uint16Array(obj);
+>typedArrays : Symbol(typedArrays, Decl(typedArrays.ts, 17, 7))
+>Uint16Array : Symbol(Uint16Array, Decl(lib.d.ts, 3281, 46), Decl(lib.d.ts, 3571, 11))
+>obj : Symbol(obj, Decl(typedArrays.ts, 16, 45))
+
+    typedArrays[4] = new Int32Array(obj);
+>typedArrays : Symbol(typedArrays, Decl(typedArrays.ts, 17, 7))
+>Int32Array : Symbol(Int32Array, Decl(lib.d.ts, 3571, 48), Decl(lib.d.ts, 3861, 11))
+>obj : Symbol(obj, Decl(typedArrays.ts, 16, 45))
+
+    typedArrays[5] = new Uint32Array(obj);
+>typedArrays : Symbol(typedArrays, Decl(typedArrays.ts, 17, 7))
+>Uint32Array : Symbol(Uint32Array, Decl(lib.d.ts, 3861, 46), Decl(lib.d.ts, 4151, 11))
+>obj : Symbol(obj, Decl(typedArrays.ts, 16, 45))
+
+    typedArrays[6] = new Float32Array(obj);
+>typedArrays : Symbol(typedArrays, Decl(typedArrays.ts, 17, 7))
+>Float32Array : Symbol(Float32Array, Decl(lib.d.ts, 4151, 48), Decl(lib.d.ts, 4441, 11))
+>obj : Symbol(obj, Decl(typedArrays.ts, 16, 45))
+
+    typedArrays[7] = new Float64Array(obj);
+>typedArrays : Symbol(typedArrays, Decl(typedArrays.ts, 17, 7))
+>Float64Array : Symbol(Float64Array, Decl(lib.d.ts, 4441, 50), Decl(lib.d.ts, 4731, 11))
+>obj : Symbol(obj, Decl(typedArrays.ts, 16, 45))
+
+    typedArrays[8] = new Uint8ClampedArray(obj);
+>typedArrays : Symbol(typedArrays, Decl(typedArrays.ts, 17, 7))
+>Uint8ClampedArray : Symbol(Uint8ClampedArray, Decl(lib.d.ts, 2701, 46), Decl(lib.d.ts, 2991, 11))
+>obj : Symbol(obj, Decl(typedArrays.ts, 16, 45))
+
+    return typedArrays;
+>typedArrays : Symbol(typedArrays, Decl(typedArrays.ts, 17, 7))
+}
+
+function CreateTypedArrayInstancesFromArray(obj: number[]) {
+>CreateTypedArrayInstancesFromArray : Symbol(CreateTypedArrayInstancesFromArray, Decl(typedArrays.ts, 29, 1))
+>obj : Symbol(obj, Decl(typedArrays.ts, 31, 44))
+
+    var typedArrays = [];
+>typedArrays : Symbol(typedArrays, Decl(typedArrays.ts, 32, 7))
+
+    typedArrays[0] = new Int8Array(obj);
+>typedArrays : Symbol(typedArrays, Decl(typedArrays.ts, 32, 7))
+>Int8Array : Symbol(Int8Array, Decl(lib.d.ts, 2121, 42), Decl(lib.d.ts, 2411, 11))
+>obj : Symbol(obj, Decl(typedArrays.ts, 31, 44))
+
+    typedArrays[1] = new Uint8Array(obj);
+>typedArrays : Symbol(typedArrays, Decl(typedArrays.ts, 32, 7))
+>Uint8Array : Symbol(Uint8Array, Decl(lib.d.ts, 2411, 44), Decl(lib.d.ts, 2701, 11))
+>obj : Symbol(obj, Decl(typedArrays.ts, 31, 44))
+
+    typedArrays[2] = new Int16Array(obj);
+>typedArrays : Symbol(typedArrays, Decl(typedArrays.ts, 32, 7))
+>Int16Array : Symbol(Int16Array, Decl(lib.d.ts, 2991, 60), Decl(lib.d.ts, 3281, 11))
+>obj : Symbol(obj, Decl(typedArrays.ts, 31, 44))
+
+    typedArrays[3] = new Uint16Array(obj);
+>typedArrays : Symbol(typedArrays, Decl(typedArrays.ts, 32, 7))
+>Uint16Array : Symbol(Uint16Array, Decl(lib.d.ts, 3281, 46), Decl(lib.d.ts, 3571, 11))
+>obj : Symbol(obj, Decl(typedArrays.ts, 31, 44))
+
+    typedArrays[4] = new Int32Array(obj);
+>typedArrays : Symbol(typedArrays, Decl(typedArrays.ts, 32, 7))
+>Int32Array : Symbol(Int32Array, Decl(lib.d.ts, 3571, 48), Decl(lib.d.ts, 3861, 11))
+>obj : Symbol(obj, Decl(typedArrays.ts, 31, 44))
+
+    typedArrays[5] = new Uint32Array(obj);
+>typedArrays : Symbol(typedArrays, Decl(typedArrays.ts, 32, 7))
+>Uint32Array : Symbol(Uint32Array, Decl(lib.d.ts, 3861, 46), Decl(lib.d.ts, 4151, 11))
+>obj : Symbol(obj, Decl(typedArrays.ts, 31, 44))
+
+    typedArrays[6] = new Float32Array(obj);
+>typedArrays : Symbol(typedArrays, Decl(typedArrays.ts, 32, 7))
+>Float32Array : Symbol(Float32Array, Decl(lib.d.ts, 4151, 48), Decl(lib.d.ts, 4441, 11))
+>obj : Symbol(obj, Decl(typedArrays.ts, 31, 44))
+
+    typedArrays[7] = new Float64Array(obj);
+>typedArrays : Symbol(typedArrays, Decl(typedArrays.ts, 32, 7))
+>Float64Array : Symbol(Float64Array, Decl(lib.d.ts, 4441, 50), Decl(lib.d.ts, 4731, 11))
+>obj : Symbol(obj, Decl(typedArrays.ts, 31, 44))
+
+    typedArrays[8] = new Uint8ClampedArray(obj);
+>typedArrays : Symbol(typedArrays, Decl(typedArrays.ts, 32, 7))
+>Uint8ClampedArray : Symbol(Uint8ClampedArray, Decl(lib.d.ts, 2701, 46), Decl(lib.d.ts, 2991, 11))
+>obj : Symbol(obj, Decl(typedArrays.ts, 31, 44))
+
+    return typedArrays;
+>typedArrays : Symbol(typedArrays, Decl(typedArrays.ts, 32, 7))
+}
+
+function CreateIntegerTypedArraysFromArray2(obj:number[]) {
+>CreateIntegerTypedArraysFromArray2 : Symbol(CreateIntegerTypedArraysFromArray2, Decl(typedArrays.ts, 44, 1))
+>obj : Symbol(obj, Decl(typedArrays.ts, 46, 44))
+
+    var typedArrays = [];
+>typedArrays : Symbol(typedArrays, Decl(typedArrays.ts, 47, 7))
+
+    typedArrays[0] = Int8Array.from(obj);
+>typedArrays : Symbol(typedArrays, Decl(typedArrays.ts, 47, 7))
+>Int8Array.from : Symbol(Int8ArrayConstructor.from, Decl(lib.d.ts, 2401, 38))
+>Int8Array : Symbol(Int8Array, Decl(lib.d.ts, 2121, 42), Decl(lib.d.ts, 2411, 11))
+>from : Symbol(Int8ArrayConstructor.from, Decl(lib.d.ts, 2401, 38))
+>obj : Symbol(obj, Decl(typedArrays.ts, 46, 44))
+
+    typedArrays[1] = Uint8Array.from(obj);
+>typedArrays : Symbol(typedArrays, Decl(typedArrays.ts, 47, 7))
+>Uint8Array.from : Symbol(Uint8ArrayConstructor.from, Decl(lib.d.ts, 2691, 39))
+>Uint8Array : Symbol(Uint8Array, Decl(lib.d.ts, 2411, 44), Decl(lib.d.ts, 2701, 11))
+>from : Symbol(Uint8ArrayConstructor.from, Decl(lib.d.ts, 2691, 39))
+>obj : Symbol(obj, Decl(typedArrays.ts, 46, 44))
+
+    typedArrays[2] = Int16Array.from(obj);
+>typedArrays : Symbol(typedArrays, Decl(typedArrays.ts, 47, 7))
+>Int16Array.from : Symbol(Int16ArrayConstructor.from, Decl(lib.d.ts, 3271, 39))
+>Int16Array : Symbol(Int16Array, Decl(lib.d.ts, 2991, 60), Decl(lib.d.ts, 3281, 11))
+>from : Symbol(Int16ArrayConstructor.from, Decl(lib.d.ts, 3271, 39))
+>obj : Symbol(obj, Decl(typedArrays.ts, 46, 44))
+
+    typedArrays[3] = Uint16Array.from(obj);
+>typedArrays : Symbol(typedArrays, Decl(typedArrays.ts, 47, 7))
+>Uint16Array.from : Symbol(Uint16ArrayConstructor.from, Decl(lib.d.ts, 3561, 40))
+>Uint16Array : Symbol(Uint16Array, Decl(lib.d.ts, 3281, 46), Decl(lib.d.ts, 3571, 11))
+>from : Symbol(Uint16ArrayConstructor.from, Decl(lib.d.ts, 3561, 40))
+>obj : Symbol(obj, Decl(typedArrays.ts, 46, 44))
+
+    typedArrays[4] = Int32Array.from(obj);
+>typedArrays : Symbol(typedArrays, Decl(typedArrays.ts, 47, 7))
+>Int32Array.from : Symbol(Int32ArrayConstructor.from, Decl(lib.d.ts, 3851, 39))
+>Int32Array : Symbol(Int32Array, Decl(lib.d.ts, 3571, 48), Decl(lib.d.ts, 3861, 11))
+>from : Symbol(Int32ArrayConstructor.from, Decl(lib.d.ts, 3851, 39))
+>obj : Symbol(obj, Decl(typedArrays.ts, 46, 44))
+
+    typedArrays[5] = Uint32Array.from(obj);
+>typedArrays : Symbol(typedArrays, Decl(typedArrays.ts, 47, 7))
+>Uint32Array.from : Symbol(Uint32ArrayConstructor.from, Decl(lib.d.ts, 4141, 40))
+>Uint32Array : Symbol(Uint32Array, Decl(lib.d.ts, 3861, 46), Decl(lib.d.ts, 4151, 11))
+>from : Symbol(Uint32ArrayConstructor.from, Decl(lib.d.ts, 4141, 40))
+>obj : Symbol(obj, Decl(typedArrays.ts, 46, 44))
+
+    typedArrays[6] = Float32Array.from(obj);
+>typedArrays : Symbol(typedArrays, Decl(typedArrays.ts, 47, 7))
+>Float32Array.from : Symbol(Float32ArrayConstructor.from, Decl(lib.d.ts, 4431, 41))
+>Float32Array : Symbol(Float32Array, Decl(lib.d.ts, 4151, 48), Decl(lib.d.ts, 4441, 11))
+>from : Symbol(Float32ArrayConstructor.from, Decl(lib.d.ts, 4431, 41))
+>obj : Symbol(obj, Decl(typedArrays.ts, 46, 44))
+
+    typedArrays[7] = Float64Array.from(obj);
+>typedArrays : Symbol(typedArrays, Decl(typedArrays.ts, 47, 7))
+>Float64Array.from : Symbol(Float64ArrayConstructor.from, Decl(lib.d.ts, 4721, 41))
+>Float64Array : Symbol(Float64Array, Decl(lib.d.ts, 4441, 50), Decl(lib.d.ts, 4731, 11))
+>from : Symbol(Float64ArrayConstructor.from, Decl(lib.d.ts, 4721, 41))
+>obj : Symbol(obj, Decl(typedArrays.ts, 46, 44))
+
+    typedArrays[8] = Uint8ClampedArray.from(obj);
+>typedArrays : Symbol(typedArrays, Decl(typedArrays.ts, 47, 7))
+>Uint8ClampedArray.from : Symbol(Uint8ClampedArrayConstructor.from, Decl(lib.d.ts, 2981, 46))
+>Uint8ClampedArray : Symbol(Uint8ClampedArray, Decl(lib.d.ts, 2701, 46), Decl(lib.d.ts, 2991, 11))
+>from : Symbol(Uint8ClampedArrayConstructor.from, Decl(lib.d.ts, 2981, 46))
+>obj : Symbol(obj, Decl(typedArrays.ts, 46, 44))
+
+    return typedArrays;
+>typedArrays : Symbol(typedArrays, Decl(typedArrays.ts, 47, 7))
+}
+
+function CreateIntegerTypedArraysFromArrayLike(obj:ArrayLike<number>) {
+>CreateIntegerTypedArraysFromArrayLike : Symbol(CreateIntegerTypedArraysFromArrayLike, Decl(typedArrays.ts, 59, 1))
+>obj : Symbol(obj, Decl(typedArrays.ts, 61, 47))
+>ArrayLike : Symbol(ArrayLike, Decl(lib.d.ts, 1447, 1))
+
+    var typedArrays = [];
+>typedArrays : Symbol(typedArrays, Decl(typedArrays.ts, 62, 7))
+
+    typedArrays[0] = Int8Array.from(obj);
+>typedArrays : Symbol(typedArrays, Decl(typedArrays.ts, 62, 7))
+>Int8Array.from : Symbol(Int8ArrayConstructor.from, Decl(lib.d.ts, 2401, 38))
+>Int8Array : Symbol(Int8Array, Decl(lib.d.ts, 2121, 42), Decl(lib.d.ts, 2411, 11))
+>from : Symbol(Int8ArrayConstructor.from, Decl(lib.d.ts, 2401, 38))
+>obj : Symbol(obj, Decl(typedArrays.ts, 61, 47))
+
+    typedArrays[1] = Uint8Array.from(obj);
+>typedArrays : Symbol(typedArrays, Decl(typedArrays.ts, 62, 7))
+>Uint8Array.from : Symbol(Uint8ArrayConstructor.from, Decl(lib.d.ts, 2691, 39))
+>Uint8Array : Symbol(Uint8Array, Decl(lib.d.ts, 2411, 44), Decl(lib.d.ts, 2701, 11))
+>from : Symbol(Uint8ArrayConstructor.from, Decl(lib.d.ts, 2691, 39))
+>obj : Symbol(obj, Decl(typedArrays.ts, 61, 47))
+
+    typedArrays[2] = Int16Array.from(obj);
+>typedArrays : Symbol(typedArrays, Decl(typedArrays.ts, 62, 7))
+>Int16Array.from : Symbol(Int16ArrayConstructor.from, Decl(lib.d.ts, 3271, 39))
+>Int16Array : Symbol(Int16Array, Decl(lib.d.ts, 2991, 60), Decl(lib.d.ts, 3281, 11))
+>from : Symbol(Int16ArrayConstructor.from, Decl(lib.d.ts, 3271, 39))
+>obj : Symbol(obj, Decl(typedArrays.ts, 61, 47))
+
+    typedArrays[3] = Uint16Array.from(obj);
+>typedArrays : Symbol(typedArrays, Decl(typedArrays.ts, 62, 7))
+>Uint16Array.from : Symbol(Uint16ArrayConstructor.from, Decl(lib.d.ts, 3561, 40))
+>Uint16Array : Symbol(Uint16Array, Decl(lib.d.ts, 3281, 46), Decl(lib.d.ts, 3571, 11))
+>from : Symbol(Uint16ArrayConstructor.from, Decl(lib.d.ts, 3561, 40))
+>obj : Symbol(obj, Decl(typedArrays.ts, 61, 47))
+
+    typedArrays[4] = Int32Array.from(obj);
+>typedArrays : Symbol(typedArrays, Decl(typedArrays.ts, 62, 7))
+>Int32Array.from : Symbol(Int32ArrayConstructor.from, Decl(lib.d.ts, 3851, 39))
+>Int32Array : Symbol(Int32Array, Decl(lib.d.ts, 3571, 48), Decl(lib.d.ts, 3861, 11))
+>from : Symbol(Int32ArrayConstructor.from, Decl(lib.d.ts, 3851, 39))
+>obj : Symbol(obj, Decl(typedArrays.ts, 61, 47))
+
+    typedArrays[5] = Uint32Array.from(obj);
+>typedArrays : Symbol(typedArrays, Decl(typedArrays.ts, 62, 7))
+>Uint32Array.from : Symbol(Uint32ArrayConstructor.from, Decl(lib.d.ts, 4141, 40))
+>Uint32Array : Symbol(Uint32Array, Decl(lib.d.ts, 3861, 46), Decl(lib.d.ts, 4151, 11))
+>from : Symbol(Uint32ArrayConstructor.from, Decl(lib.d.ts, 4141, 40))
+>obj : Symbol(obj, Decl(typedArrays.ts, 61, 47))
+
+    typedArrays[6] = Float32Array.from(obj);
+>typedArrays : Symbol(typedArrays, Decl(typedArrays.ts, 62, 7))
+>Float32Array.from : Symbol(Float32ArrayConstructor.from, Decl(lib.d.ts, 4431, 41))
+>Float32Array : Symbol(Float32Array, Decl(lib.d.ts, 4151, 48), Decl(lib.d.ts, 4441, 11))
+>from : Symbol(Float32ArrayConstructor.from, Decl(lib.d.ts, 4431, 41))
+>obj : Symbol(obj, Decl(typedArrays.ts, 61, 47))
+
+    typedArrays[7] = Float64Array.from(obj);
+>typedArrays : Symbol(typedArrays, Decl(typedArrays.ts, 62, 7))
+>Float64Array.from : Symbol(Float64ArrayConstructor.from, Decl(lib.d.ts, 4721, 41))
+>Float64Array : Symbol(Float64Array, Decl(lib.d.ts, 4441, 50), Decl(lib.d.ts, 4731, 11))
+>from : Symbol(Float64ArrayConstructor.from, Decl(lib.d.ts, 4721, 41))
+>obj : Symbol(obj, Decl(typedArrays.ts, 61, 47))
+
+    typedArrays[8] = Uint8ClampedArray.from(obj);
+>typedArrays : Symbol(typedArrays, Decl(typedArrays.ts, 62, 7))
+>Uint8ClampedArray.from : Symbol(Uint8ClampedArrayConstructor.from, Decl(lib.d.ts, 2981, 46))
+>Uint8ClampedArray : Symbol(Uint8ClampedArray, Decl(lib.d.ts, 2701, 46), Decl(lib.d.ts, 2991, 11))
+>from : Symbol(Uint8ClampedArrayConstructor.from, Decl(lib.d.ts, 2981, 46))
+>obj : Symbol(obj, Decl(typedArrays.ts, 61, 47))
+
+    return typedArrays;
+>typedArrays : Symbol(typedArrays, Decl(typedArrays.ts, 62, 7))
+}
+
+/*
+function CreateTypedArraysOf(obj) {
+    var typedArrays = [];
+    typedArrays[0] = Int8Array.of(...obj);
+    typedArrays[1] = Uint8Array.of(...obj);
+    typedArrays[2] = Int16Array.of(...obj);
+    typedArrays[3] = Uint16Array.of(...obj);
+    typedArrays[4] = Int32Array.of(...obj);
+    typedArrays[5] = Uint32Array.of(...obj);
+    typedArrays[6] = Float32Array.of(...obj);
+    typedArrays[7] = Float64Array.of(...obj);
+    typedArrays[8] = Uint8ClampedArray.of(...obj);
+
+    return typedArrays;
+}
+*/
+
+function CreateTypedArraysOf2() {
+>CreateTypedArraysOf2 : Symbol(CreateTypedArraysOf2, Decl(typedArrays.ts, 74, 1))
+
+    var typedArrays = [];
+>typedArrays : Symbol(typedArrays, Decl(typedArrays.ts, 94, 7))
+
+    typedArrays[0] = Int8Array.of(1,2,3,4);
+>typedArrays : Symbol(typedArrays, Decl(typedArrays.ts, 94, 7))
+>Int8Array.of : Symbol(Int8ArrayConstructor.of, Decl(lib.d.ts, 2395, 30))
+>Int8Array : Symbol(Int8Array, Decl(lib.d.ts, 2121, 42), Decl(lib.d.ts, 2411, 11))
+>of : Symbol(Int8ArrayConstructor.of, Decl(lib.d.ts, 2395, 30))
+
+    typedArrays[1] = Uint8Array.of(1,2,3,4);
+>typedArrays : Symbol(typedArrays, Decl(typedArrays.ts, 94, 7))
+>Uint8Array.of : Symbol(Uint8ArrayConstructor.of, Decl(lib.d.ts, 2685, 30))
+>Uint8Array : Symbol(Uint8Array, Decl(lib.d.ts, 2411, 44), Decl(lib.d.ts, 2701, 11))
+>of : Symbol(Uint8ArrayConstructor.of, Decl(lib.d.ts, 2685, 30))
+
+    typedArrays[2] = Int16Array.of(1,2,3,4);
+>typedArrays : Symbol(typedArrays, Decl(typedArrays.ts, 94, 7))
+>Int16Array.of : Symbol(Int16ArrayConstructor.of, Decl(lib.d.ts, 3265, 30))
+>Int16Array : Symbol(Int16Array, Decl(lib.d.ts, 2991, 60), Decl(lib.d.ts, 3281, 11))
+>of : Symbol(Int16ArrayConstructor.of, Decl(lib.d.ts, 3265, 30))
+
+    typedArrays[3] = Uint16Array.of(1,2,3,4);
+>typedArrays : Symbol(typedArrays, Decl(typedArrays.ts, 94, 7))
+>Uint16Array.of : Symbol(Uint16ArrayConstructor.of, Decl(lib.d.ts, 3555, 30))
+>Uint16Array : Symbol(Uint16Array, Decl(lib.d.ts, 3281, 46), Decl(lib.d.ts, 3571, 11))
+>of : Symbol(Uint16ArrayConstructor.of, Decl(lib.d.ts, 3555, 30))
+
+    typedArrays[4] = Int32Array.of(1,2,3,4);
+>typedArrays : Symbol(typedArrays, Decl(typedArrays.ts, 94, 7))
+>Int32Array.of : Symbol(Int32ArrayConstructor.of, Decl(lib.d.ts, 3845, 30))
+>Int32Array : Symbol(Int32Array, Decl(lib.d.ts, 3571, 48), Decl(lib.d.ts, 3861, 11))
+>of : Symbol(Int32ArrayConstructor.of, Decl(lib.d.ts, 3845, 30))
+
+    typedArrays[5] = Uint32Array.of(1,2,3,4);
+>typedArrays : Symbol(typedArrays, Decl(typedArrays.ts, 94, 7))
+>Uint32Array.of : Symbol(Uint32ArrayConstructor.of, Decl(lib.d.ts, 4135, 30))
+>Uint32Array : Symbol(Uint32Array, Decl(lib.d.ts, 3861, 46), Decl(lib.d.ts, 4151, 11))
+>of : Symbol(Uint32ArrayConstructor.of, Decl(lib.d.ts, 4135, 30))
+
+    typedArrays[6] = Float32Array.of(1,2,3,4);
+>typedArrays : Symbol(typedArrays, Decl(typedArrays.ts, 94, 7))
+>Float32Array.of : Symbol(Float32ArrayConstructor.of, Decl(lib.d.ts, 4425, 30))
+>Float32Array : Symbol(Float32Array, Decl(lib.d.ts, 4151, 48), Decl(lib.d.ts, 4441, 11))
+>of : Symbol(Float32ArrayConstructor.of, Decl(lib.d.ts, 4425, 30))
+
+    typedArrays[7] = Float64Array.of(1,2,3,4);
+>typedArrays : Symbol(typedArrays, Decl(typedArrays.ts, 94, 7))
+>Float64Array.of : Symbol(Float64ArrayConstructor.of, Decl(lib.d.ts, 4715, 30))
+>Float64Array : Symbol(Float64Array, Decl(lib.d.ts, 4441, 50), Decl(lib.d.ts, 4731, 11))
+>of : Symbol(Float64ArrayConstructor.of, Decl(lib.d.ts, 4715, 30))
+
+    typedArrays[8] = Uint8ClampedArray.of(1,2,3,4);
+>typedArrays : Symbol(typedArrays, Decl(typedArrays.ts, 94, 7))
+>Uint8ClampedArray.of : Symbol(Uint8ClampedArrayConstructor.of, Decl(lib.d.ts, 2975, 30))
+>Uint8ClampedArray : Symbol(Uint8ClampedArray, Decl(lib.d.ts, 2701, 46), Decl(lib.d.ts, 2991, 11))
+>of : Symbol(Uint8ClampedArrayConstructor.of, Decl(lib.d.ts, 2975, 30))
+
+    return typedArrays;
+>typedArrays : Symbol(typedArrays, Decl(typedArrays.ts, 94, 7))
+}
+
+function CreateTypedArraysFromMapFn(obj:ArrayLike<number>, mapFn: (n:number, v:number)=> number) {
+>CreateTypedArraysFromMapFn : Symbol(CreateTypedArraysFromMapFn, Decl(typedArrays.ts, 106, 1))
+>obj : Symbol(obj, Decl(typedArrays.ts, 108, 36))
+>ArrayLike : Symbol(ArrayLike, Decl(lib.d.ts, 1447, 1))
+>mapFn : Symbol(mapFn, Decl(typedArrays.ts, 108, 58))
+>n : Symbol(n, Decl(typedArrays.ts, 108, 67))
+>v : Symbol(v, Decl(typedArrays.ts, 108, 76))
+
+    var typedArrays = [];
+>typedArrays : Symbol(typedArrays, Decl(typedArrays.ts, 109, 7))
+
+    typedArrays[0] = Int8Array.from(obj, mapFn);
+>typedArrays : Symbol(typedArrays, Decl(typedArrays.ts, 109, 7))
+>Int8Array.from : Symbol(Int8ArrayConstructor.from, Decl(lib.d.ts, 2401, 38))
+>Int8Array : Symbol(Int8Array, Decl(lib.d.ts, 2121, 42), Decl(lib.d.ts, 2411, 11))
+>from : Symbol(Int8ArrayConstructor.from, Decl(lib.d.ts, 2401, 38))
+>obj : Symbol(obj, Decl(typedArrays.ts, 108, 36))
+>mapFn : Symbol(mapFn, Decl(typedArrays.ts, 108, 58))
+
+    typedArrays[1] = Uint8Array.from(obj, mapFn);
+>typedArrays : Symbol(typedArrays, Decl(typedArrays.ts, 109, 7))
+>Uint8Array.from : Symbol(Uint8ArrayConstructor.from, Decl(lib.d.ts, 2691, 39))
+>Uint8Array : Symbol(Uint8Array, Decl(lib.d.ts, 2411, 44), Decl(lib.d.ts, 2701, 11))
+>from : Symbol(Uint8ArrayConstructor.from, Decl(lib.d.ts, 2691, 39))
+>obj : Symbol(obj, Decl(typedArrays.ts, 108, 36))
+>mapFn : Symbol(mapFn, Decl(typedArrays.ts, 108, 58))
+
+    typedArrays[2] = Int16Array.from(obj, mapFn);
+>typedArrays : Symbol(typedArrays, Decl(typedArrays.ts, 109, 7))
+>Int16Array.from : Symbol(Int16ArrayConstructor.from, Decl(lib.d.ts, 3271, 39))
+>Int16Array : Symbol(Int16Array, Decl(lib.d.ts, 2991, 60), Decl(lib.d.ts, 3281, 11))
+>from : Symbol(Int16ArrayConstructor.from, Decl(lib.d.ts, 3271, 39))
+>obj : Symbol(obj, Decl(typedArrays.ts, 108, 36))
+>mapFn : Symbol(mapFn, Decl(typedArrays.ts, 108, 58))
+
+    typedArrays[3] = Uint16Array.from(obj, mapFn);
+>typedArrays : Symbol(typedArrays, Decl(typedArrays.ts, 109, 7))
+>Uint16Array.from : Symbol(Uint16ArrayConstructor.from, Decl(lib.d.ts, 3561, 40))
+>Uint16Array : Symbol(Uint16Array, Decl(lib.d.ts, 3281, 46), Decl(lib.d.ts, 3571, 11))
+>from : Symbol(Uint16ArrayConstructor.from, Decl(lib.d.ts, 3561, 40))
+>obj : Symbol(obj, Decl(typedArrays.ts, 108, 36))
+>mapFn : Symbol(mapFn, Decl(typedArrays.ts, 108, 58))
+
+    typedArrays[4] = Int32Array.from(obj, mapFn);
+>typedArrays : Symbol(typedArrays, Decl(typedArrays.ts, 109, 7))
+>Int32Array.from : Symbol(Int32ArrayConstructor.from, Decl(lib.d.ts, 3851, 39))
+>Int32Array : Symbol(Int32Array, Decl(lib.d.ts, 3571, 48), Decl(lib.d.ts, 3861, 11))
+>from : Symbol(Int32ArrayConstructor.from, Decl(lib.d.ts, 3851, 39))
+>obj : Symbol(obj, Decl(typedArrays.ts, 108, 36))
+>mapFn : Symbol(mapFn, Decl(typedArrays.ts, 108, 58))
+
+    typedArrays[5] = Uint32Array.from(obj, mapFn);
+>typedArrays : Symbol(typedArrays, Decl(typedArrays.ts, 109, 7))
+>Uint32Array.from : Symbol(Uint32ArrayConstructor.from, Decl(lib.d.ts, 4141, 40))
+>Uint32Array : Symbol(Uint32Array, Decl(lib.d.ts, 3861, 46), Decl(lib.d.ts, 4151, 11))
+>from : Symbol(Uint32ArrayConstructor.from, Decl(lib.d.ts, 4141, 40))
+>obj : Symbol(obj, Decl(typedArrays.ts, 108, 36))
+>mapFn : Symbol(mapFn, Decl(typedArrays.ts, 108, 58))
+
+    typedArrays[6] = Float32Array.from(obj, mapFn);
+>typedArrays : Symbol(typedArrays, Decl(typedArrays.ts, 109, 7))
+>Float32Array.from : Symbol(Float32ArrayConstructor.from, Decl(lib.d.ts, 4431, 41))
+>Float32Array : Symbol(Float32Array, Decl(lib.d.ts, 4151, 48), Decl(lib.d.ts, 4441, 11))
+>from : Symbol(Float32ArrayConstructor.from, Decl(lib.d.ts, 4431, 41))
+>obj : Symbol(obj, Decl(typedArrays.ts, 108, 36))
+>mapFn : Symbol(mapFn, Decl(typedArrays.ts, 108, 58))
+
+    typedArrays[7] = Float64Array.from(obj, mapFn);
+>typedArrays : Symbol(typedArrays, Decl(typedArrays.ts, 109, 7))
+>Float64Array.from : Symbol(Float64ArrayConstructor.from, Decl(lib.d.ts, 4721, 41))
+>Float64Array : Symbol(Float64Array, Decl(lib.d.ts, 4441, 50), Decl(lib.d.ts, 4731, 11))
+>from : Symbol(Float64ArrayConstructor.from, Decl(lib.d.ts, 4721, 41))
+>obj : Symbol(obj, Decl(typedArrays.ts, 108, 36))
+>mapFn : Symbol(mapFn, Decl(typedArrays.ts, 108, 58))
+
+    typedArrays[8] = Uint8ClampedArray.from(obj, mapFn);
+>typedArrays : Symbol(typedArrays, Decl(typedArrays.ts, 109, 7))
+>Uint8ClampedArray.from : Symbol(Uint8ClampedArrayConstructor.from, Decl(lib.d.ts, 2981, 46))
+>Uint8ClampedArray : Symbol(Uint8ClampedArray, Decl(lib.d.ts, 2701, 46), Decl(lib.d.ts, 2991, 11))
+>from : Symbol(Uint8ClampedArrayConstructor.from, Decl(lib.d.ts, 2981, 46))
+>obj : Symbol(obj, Decl(typedArrays.ts, 108, 36))
+>mapFn : Symbol(mapFn, Decl(typedArrays.ts, 108, 58))
+
+    return typedArrays;
+>typedArrays : Symbol(typedArrays, Decl(typedArrays.ts, 109, 7))
+}
+
+function CreateTypedArraysFromThisObj(obj:ArrayLike<number>, mapFn: (n:number, v:number)=> number, thisArg: {}) {
+>CreateTypedArraysFromThisObj : Symbol(CreateTypedArraysFromThisObj, Decl(typedArrays.ts, 121, 1))
+>obj : Symbol(obj, Decl(typedArrays.ts, 123, 38))
+>ArrayLike : Symbol(ArrayLike, Decl(lib.d.ts, 1447, 1))
+>mapFn : Symbol(mapFn, Decl(typedArrays.ts, 123, 60))
+>n : Symbol(n, Decl(typedArrays.ts, 123, 69))
+>v : Symbol(v, Decl(typedArrays.ts, 123, 78))
+>thisArg : Symbol(thisArg, Decl(typedArrays.ts, 123, 98))
+
+    var typedArrays = [];
+>typedArrays : Symbol(typedArrays, Decl(typedArrays.ts, 124, 7))
+
+    typedArrays[0] = Int8Array.from(obj, mapFn, thisArg);
+>typedArrays : Symbol(typedArrays, Decl(typedArrays.ts, 124, 7))
+>Int8Array.from : Symbol(Int8ArrayConstructor.from, Decl(lib.d.ts, 2401, 38))
+>Int8Array : Symbol(Int8Array, Decl(lib.d.ts, 2121, 42), Decl(lib.d.ts, 2411, 11))
+>from : Symbol(Int8ArrayConstructor.from, Decl(lib.d.ts, 2401, 38))
+>obj : Symbol(obj, Decl(typedArrays.ts, 123, 38))
+>mapFn : Symbol(mapFn, Decl(typedArrays.ts, 123, 60))
+>thisArg : Symbol(thisArg, Decl(typedArrays.ts, 123, 98))
+
+    typedArrays[1] = Uint8Array.from(obj, mapFn, thisArg);
+>typedArrays : Symbol(typedArrays, Decl(typedArrays.ts, 124, 7))
+>Uint8Array.from : Symbol(Uint8ArrayConstructor.from, Decl(lib.d.ts, 2691, 39))
+>Uint8Array : Symbol(Uint8Array, Decl(lib.d.ts, 2411, 44), Decl(lib.d.ts, 2701, 11))
+>from : Symbol(Uint8ArrayConstructor.from, Decl(lib.d.ts, 2691, 39))
+>obj : Symbol(obj, Decl(typedArrays.ts, 123, 38))
+>mapFn : Symbol(mapFn, Decl(typedArrays.ts, 123, 60))
+>thisArg : Symbol(thisArg, Decl(typedArrays.ts, 123, 98))
+
+    typedArrays[2] = Int16Array.from(obj, mapFn, thisArg);
+>typedArrays : Symbol(typedArrays, Decl(typedArrays.ts, 124, 7))
+>Int16Array.from : Symbol(Int16ArrayConstructor.from, Decl(lib.d.ts, 3271, 39))
+>Int16Array : Symbol(Int16Array, Decl(lib.d.ts, 2991, 60), Decl(lib.d.ts, 3281, 11))
+>from : Symbol(Int16ArrayConstructor.from, Decl(lib.d.ts, 3271, 39))
+>obj : Symbol(obj, Decl(typedArrays.ts, 123, 38))
+>mapFn : Symbol(mapFn, Decl(typedArrays.ts, 123, 60))
+>thisArg : Symbol(thisArg, Decl(typedArrays.ts, 123, 98))
+
+    typedArrays[3] = Uint16Array.from(obj, mapFn, thisArg);
+>typedArrays : Symbol(typedArrays, Decl(typedArrays.ts, 124, 7))
+>Uint16Array.from : Symbol(Uint16ArrayConstructor.from, Decl(lib.d.ts, 3561, 40))
+>Uint16Array : Symbol(Uint16Array, Decl(lib.d.ts, 3281, 46), Decl(lib.d.ts, 3571, 11))
+>from : Symbol(Uint16ArrayConstructor.from, Decl(lib.d.ts, 3561, 40))
+>obj : Symbol(obj, Decl(typedArrays.ts, 123, 38))
+>mapFn : Symbol(mapFn, Decl(typedArrays.ts, 123, 60))
+>thisArg : Symbol(thisArg, Decl(typedArrays.ts, 123, 98))
+
+    typedArrays[4] = Int32Array.from(obj, mapFn, thisArg);
+>typedArrays : Symbol(typedArrays, Decl(typedArrays.ts, 124, 7))
+>Int32Array.from : Symbol(Int32ArrayConstructor.from, Decl(lib.d.ts, 3851, 39))
+>Int32Array : Symbol(Int32Array, Decl(lib.d.ts, 3571, 48), Decl(lib.d.ts, 3861, 11))
+>from : Symbol(Int32ArrayConstructor.from, Decl(lib.d.ts, 3851, 39))
+>obj : Symbol(obj, Decl(typedArrays.ts, 123, 38))
+>mapFn : Symbol(mapFn, Decl(typedArrays.ts, 123, 60))
+>thisArg : Symbol(thisArg, Decl(typedArrays.ts, 123, 98))
+
+    typedArrays[5] = Uint32Array.from(obj, mapFn, thisArg);
+>typedArrays : Symbol(typedArrays, Decl(typedArrays.ts, 124, 7))
+>Uint32Array.from : Symbol(Uint32ArrayConstructor.from, Decl(lib.d.ts, 4141, 40))
+>Uint32Array : Symbol(Uint32Array, Decl(lib.d.ts, 3861, 46), Decl(lib.d.ts, 4151, 11))
+>from : Symbol(Uint32ArrayConstructor.from, Decl(lib.d.ts, 4141, 40))
+>obj : Symbol(obj, Decl(typedArrays.ts, 123, 38))
+>mapFn : Symbol(mapFn, Decl(typedArrays.ts, 123, 60))
+>thisArg : Symbol(thisArg, Decl(typedArrays.ts, 123, 98))
+
+    typedArrays[6] = Float32Array.from(obj, mapFn, thisArg);
+>typedArrays : Symbol(typedArrays, Decl(typedArrays.ts, 124, 7))
+>Float32Array.from : Symbol(Float32ArrayConstructor.from, Decl(lib.d.ts, 4431, 41))
+>Float32Array : Symbol(Float32Array, Decl(lib.d.ts, 4151, 48), Decl(lib.d.ts, 4441, 11))
+>from : Symbol(Float32ArrayConstructor.from, Decl(lib.d.ts, 4431, 41))
+>obj : Symbol(obj, Decl(typedArrays.ts, 123, 38))
+>mapFn : Symbol(mapFn, Decl(typedArrays.ts, 123, 60))
+>thisArg : Symbol(thisArg, Decl(typedArrays.ts, 123, 98))
+
+    typedArrays[7] = Float64Array.from(obj, mapFn, thisArg);
+>typedArrays : Symbol(typedArrays, Decl(typedArrays.ts, 124, 7))
+>Float64Array.from : Symbol(Float64ArrayConstructor.from, Decl(lib.d.ts, 4721, 41))
+>Float64Array : Symbol(Float64Array, Decl(lib.d.ts, 4441, 50), Decl(lib.d.ts, 4731, 11))
+>from : Symbol(Float64ArrayConstructor.from, Decl(lib.d.ts, 4721, 41))
+>obj : Symbol(obj, Decl(typedArrays.ts, 123, 38))
+>mapFn : Symbol(mapFn, Decl(typedArrays.ts, 123, 60))
+>thisArg : Symbol(thisArg, Decl(typedArrays.ts, 123, 98))
+
+    typedArrays[8] = Uint8ClampedArray.from(obj, mapFn, thisArg);
+>typedArrays : Symbol(typedArrays, Decl(typedArrays.ts, 124, 7))
+>Uint8ClampedArray.from : Symbol(Uint8ClampedArrayConstructor.from, Decl(lib.d.ts, 2981, 46))
+>Uint8ClampedArray : Symbol(Uint8ClampedArray, Decl(lib.d.ts, 2701, 46), Decl(lib.d.ts, 2991, 11))
+>from : Symbol(Uint8ClampedArrayConstructor.from, Decl(lib.d.ts, 2981, 46))
+>obj : Symbol(obj, Decl(typedArrays.ts, 123, 38))
+>mapFn : Symbol(mapFn, Decl(typedArrays.ts, 123, 60))
+>thisArg : Symbol(thisArg, Decl(typedArrays.ts, 123, 98))
+
+    return typedArrays;
+>typedArrays : Symbol(typedArrays, Decl(typedArrays.ts, 124, 7))
+}