--- conflicted
+++ resolved
@@ -1,100 +1,82 @@
-<<<<<<< HEAD
-tests/cases/compiler/implicitAnyFromCircularInference.ts(2,5): error TS2502: 'a' is referenced directly or indirectly in its own type annotation.
-tests/cases/compiler/implicitAnyFromCircularInference.ts(5,5): error TS2502: 'b' is referenced directly or indirectly in its own type annotation.
-tests/cases/compiler/implicitAnyFromCircularInference.ts(6,5): error TS2502: 'c' is referenced directly or indirectly in its own type annotation.
-tests/cases/compiler/implicitAnyFromCircularInference.ts(9,5): error TS2502: 'd' is referenced directly or indirectly in its own type annotation.
-tests/cases/compiler/implicitAnyFromCircularInference.ts(14,10): error TS7023: 'g' implicitly has return type 'any' because it does not have a return type annotation and is referenced directly or indirectly in one of its return expressions.
-tests/cases/compiler/implicitAnyFromCircularInference.ts(17,10): error TS7024: Function implicitly has return type 'any' because it does not have a return type annotation and is referenced directly or indirectly in one of its return expressions.
-tests/cases/compiler/implicitAnyFromCircularInference.ts(22,10): error TS7024: Function implicitly has return type 'any' because it does not have a return type annotation and is referenced directly or indirectly in one of its return expressions.
-tests/cases/compiler/implicitAnyFromCircularInference.ts(25,10): error TS7023: 'h' implicitly has return type 'any' because it does not have a return type annotation and is referenced directly or indirectly in one of its return expressions.
-tests/cases/compiler/implicitAnyFromCircularInference.ts(27,14): error TS7023: 'foo' implicitly has return type 'any' because it does not have a return type annotation and is referenced directly or indirectly in one of its return expressions.
-tests/cases/compiler/implicitAnyFromCircularInference.ts(40,5): error TS7022: 's' implicitly has type 'any' because it does not have a type annotation and is referenced directly or indirectly in its own initializer.
-tests/cases/compiler/implicitAnyFromCircularInference.ts(45,9): error TS7023: 'x' implicitly has return type 'any' because it does not have a return type annotation and is referenced directly or indirectly in one of its return expressions.
-
-
-==== tests/cases/compiler/implicitAnyFromCircularInference.ts (11 errors) ====
-=======
-tests/cases/compiler/implicitAnyFromCircularInference.ts(3,5): error TS2502: 'a' is referenced directly or indirectly in its own type annotation.
-tests/cases/compiler/implicitAnyFromCircularInference.ts(6,5): error TS2502: 'b' is referenced directly or indirectly in its own type annotation.
-tests/cases/compiler/implicitAnyFromCircularInference.ts(7,5): error TS2502: 'c' is referenced directly or indirectly in its own type annotation.
-tests/cases/compiler/implicitAnyFromCircularInference.ts(10,5): error TS2502: 'd' is referenced directly or indirectly in its own type annotation.
-tests/cases/compiler/implicitAnyFromCircularInference.ts(15,10): error TS7023: 'g' implicitly has return type 'any' because it does not have a return type annotation and is referenced directly or indirectly in one of its return expressions.
-tests/cases/compiler/implicitAnyFromCircularInference.ts(18,10): error TS7024: Function implicitly has return type 'any' because it does not have a return type annotation and is referenced directly or indirectly in one of its return expressions.
-tests/cases/compiler/implicitAnyFromCircularInference.ts(23,10): error TS7024: Function implicitly has return type 'any' because it does not have a return type annotation and is referenced directly or indirectly in one of its return expressions.
-tests/cases/compiler/implicitAnyFromCircularInference.ts(26,10): error TS7023: 'h' implicitly has return type 'any' because it does not have a return type annotation and is referenced directly or indirectly in one of its return expressions.
-tests/cases/compiler/implicitAnyFromCircularInference.ts(28,14): error TS7023: 'foo' implicitly has return type 'any' because it does not have a return type annotation and is referenced directly or indirectly in one of its return expressions.
-tests/cases/compiler/implicitAnyFromCircularInference.ts(46,9): error TS7023: 'x' implicitly has return type 'any' because it does not have a return type annotation and is referenced directly or indirectly in one of its return expressions.
-
-
-==== tests/cases/compiler/implicitAnyFromCircularInference.ts (10 errors) ====
-    
->>>>>>> 3295ca3c
-    // Error expected
-    var a: typeof a;
-        ~
-!!! error TS2502: 'a' is referenced directly or indirectly in its own type annotation.
-    
-    // Error expected on b or c
-    var b: typeof c;
-        ~
-!!! error TS2502: 'b' is referenced directly or indirectly in its own type annotation.
-    var c: typeof b;
-        ~
-!!! error TS2502: 'c' is referenced directly or indirectly in its own type annotation.
-    
-    // Error expected
-    var d: Array<typeof d>;
-        ~
-!!! error TS2502: 'd' is referenced directly or indirectly in its own type annotation.
-    
-    function f() { return f; }
-    
-    // Error expected
-    function g() { return g(); }
-             ~
-!!! error TS7023: 'g' implicitly has return type 'any' because it does not have a return type annotation and is referenced directly or indirectly in one of its return expressions.
-    
-    // Error expected
-    var f1 = function () {
-             ~~~~~~~~
-!!! error TS7024: Function implicitly has return type 'any' because it does not have a return type annotation and is referenced directly or indirectly in one of its return expressions.
-        return f1();
-    };
-    
-    // Error expected
-    var f2 = () => f2();
-             ~~~~~~~~~~
-!!! error TS7024: Function implicitly has return type 'any' because it does not have a return type annotation and is referenced directly or indirectly in one of its return expressions.
-    
-    // Error expected
-    function h() {
-             ~
-!!! error TS7023: 'h' implicitly has return type 'any' because it does not have a return type annotation and is referenced directly or indirectly in one of its return expressions.
-        return foo();
-        function foo() {
-                 ~~~
-!!! error TS7023: 'foo' implicitly has return type 'any' because it does not have a return type annotation and is referenced directly or indirectly in one of its return expressions.
-            return h() || "hello";
-        }
-    }
-    
-    interface A {
-        s: string;
-    }
-    
-    function foo(x: A): string { return "abc"; }
-    
-    class C {
-        // Error expected
-        s = foo(this);
-    }
-    
-    class D {
-        // Error expected
-        get x() {
-            ~
-!!! error TS7023: 'x' implicitly has return type 'any' because it does not have a return type annotation and is referenced directly or indirectly in one of its return expressions.
-            return this.x;
-        }
-    }
+tests/cases/compiler/implicitAnyFromCircularInference.ts(2,5): error TS2502: 'a' is referenced directly or indirectly in its own type annotation.
+tests/cases/compiler/implicitAnyFromCircularInference.ts(5,5): error TS2502: 'b' is referenced directly or indirectly in its own type annotation.
+tests/cases/compiler/implicitAnyFromCircularInference.ts(6,5): error TS2502: 'c' is referenced directly or indirectly in its own type annotation.
+tests/cases/compiler/implicitAnyFromCircularInference.ts(9,5): error TS2502: 'd' is referenced directly or indirectly in its own type annotation.
+tests/cases/compiler/implicitAnyFromCircularInference.ts(14,10): error TS7023: 'g' implicitly has return type 'any' because it does not have a return type annotation and is referenced directly or indirectly in one of its return expressions.
+tests/cases/compiler/implicitAnyFromCircularInference.ts(17,10): error TS7024: Function implicitly has return type 'any' because it does not have a return type annotation and is referenced directly or indirectly in one of its return expressions.
+tests/cases/compiler/implicitAnyFromCircularInference.ts(22,10): error TS7024: Function implicitly has return type 'any' because it does not have a return type annotation and is referenced directly or indirectly in one of its return expressions.
+tests/cases/compiler/implicitAnyFromCircularInference.ts(25,10): error TS7023: 'h' implicitly has return type 'any' because it does not have a return type annotation and is referenced directly or indirectly in one of its return expressions.
+tests/cases/compiler/implicitAnyFromCircularInference.ts(27,14): error TS7023: 'foo' implicitly has return type 'any' because it does not have a return type annotation and is referenced directly or indirectly in one of its return expressions.
+tests/cases/compiler/implicitAnyFromCircularInference.ts(45,9): error TS7023: 'x' implicitly has return type 'any' because it does not have a return type annotation and is referenced directly or indirectly in one of its return expressions.
+
+
+==== tests/cases/compiler/implicitAnyFromCircularInference.ts (10 errors) ====
+    // Error expected
+    var a: typeof a;
+        ~
+!!! error TS2502: 'a' is referenced directly or indirectly in its own type annotation.
+    
+    // Error expected on b or c
+    var b: typeof c;
+        ~
+!!! error TS2502: 'b' is referenced directly or indirectly in its own type annotation.
+    var c: typeof b;
+        ~
+!!! error TS2502: 'c' is referenced directly or indirectly in its own type annotation.
+    
+    // Error expected
+    var d: Array<typeof d>;
+        ~
+!!! error TS2502: 'd' is referenced directly or indirectly in its own type annotation.
+    
+    function f() { return f; }
+    
+    // Error expected
+    function g() { return g(); }
+             ~
+!!! error TS7023: 'g' implicitly has return type 'any' because it does not have a return type annotation and is referenced directly or indirectly in one of its return expressions.
+    
+    // Error expected
+    var f1 = function () {
+             ~~~~~~~~
+!!! error TS7024: Function implicitly has return type 'any' because it does not have a return type annotation and is referenced directly or indirectly in one of its return expressions.
+        return f1();
+    };
+    
+    // Error expected
+    var f2 = () => f2();
+             ~~~~~~~~~~
+!!! error TS7024: Function implicitly has return type 'any' because it does not have a return type annotation and is referenced directly or indirectly in one of its return expressions.
+    
+    // Error expected
+    function h() {
+             ~
+!!! error TS7023: 'h' implicitly has return type 'any' because it does not have a return type annotation and is referenced directly or indirectly in one of its return expressions.
+        return foo();
+        function foo() {
+                 ~~~
+!!! error TS7023: 'foo' implicitly has return type 'any' because it does not have a return type annotation and is referenced directly or indirectly in one of its return expressions.
+            return h() || "hello";
+        }
+    }
+    
+    interface A {
+        s: string;
+    }
+    
+    function foo(x: A): string { return "abc"; }
+    
+    class C {
+        // Error expected
+        s = foo(this);
+    }
+    
+    class D {
+        // Error expected
+        get x() {
+            ~
+!!! error TS7023: 'x' implicitly has return type 'any' because it does not have a return type annotation and is referenced directly or indirectly in one of its return expressions.
+            return this.x;
+        }
+    }
     