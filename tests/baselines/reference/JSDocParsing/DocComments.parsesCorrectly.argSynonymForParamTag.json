--- conflicted
+++ resolved
@@ -28,15 +28,6 @@
                     "end": 20
                 }
             },
-<<<<<<< HEAD
-=======
-            "postParameterName": {
-                "kind": "Identifier",
-                "pos": 22,
-                "end": 27,
-                "escapedText": "name1"
-            },
->>>>>>> 5b77ef8b
             "name": {
                 "kind": "Identifier",
                 "pos": 22,
