--- conflicted
+++ resolved
@@ -1,52 +1,48 @@
-tests/cases/compiler/superPropertyAccess2.ts(3,16): error TS1056: Accessors are only available when targeting ECMAScript 5 and higher.
-tests/cases/compiler/superPropertyAccess2.ts(22,23): error TS1056: Accessors are only available when targeting ECMAScript 5 and higher.
-tests/cases/compiler/superPropertyAccess2.ts(13,15): error TS2339: Property 'x' does not exist on type 'typeof C'.
-tests/cases/compiler/superPropertyAccess2.ts(18,15): error TS2339: Property 'bar' does not exist on type 'C'.
-tests/cases/compiler/superPropertyAccess2.ts(19,15): error TS2340: Only public methods of the base class are accessible via the 'super' keyword
-tests/cases/compiler/superPropertyAccess2.ts(24,15): error TS2339: Property 'x' does not exist on type 'typeof C'.
-
-
-==== tests/cases/compiler/superPropertyAccess2.ts (6 errors) ====
-    class C {
-        public static foo() { }
-        public get x() {
-                   ~
-!!! error TS1056: Accessors are only available when targeting ECMAScript 5 and higher.
-            return 1;
-        }
-    
-        public static bar() { }
-    }
-    
-    class D extends C {
-        public static foo() {
-            super.bar(); // OK
-            super.x;  // error
-                  ~
-!!! error TS2339: Property 'x' does not exist on type 'typeof C'.
-        }
-    
-        constructor() {
-            super();
-            super.bar(); // error
-                  ~~~
-!!! error TS2339: Property 'bar' does not exist on type 'C'.
-            super.x;  // error
-                  ~
-<<<<<<< HEAD
-!!! Only public and protected methods of the base class are accessible via the 'super' keyword
-=======
-!!! error TS2340: Only public methods of the base class are accessible via the 'super' keyword
->>>>>>> d867cecf
-        }
-    
-        public static get y() {
-                          ~
-!!! error TS1056: Accessors are only available when targeting ECMAScript 5 and higher.
-            super.bar(); // OK
-            super.x; // error
-                  ~
-!!! error TS2339: Property 'x' does not exist on type 'typeof C'.
-            return 1;
-        }
+tests/cases/compiler/superPropertyAccess2.ts(3,16): error TS1056: Accessors are only available when targeting ECMAScript 5 and higher.
+tests/cases/compiler/superPropertyAccess2.ts(22,23): error TS1056: Accessors are only available when targeting ECMAScript 5 and higher.
+tests/cases/compiler/superPropertyAccess2.ts(13,15): error TS2339: Property 'x' does not exist on type 'typeof C'.
+tests/cases/compiler/superPropertyAccess2.ts(18,15): error TS2339: Property 'bar' does not exist on type 'C'.
+tests/cases/compiler/superPropertyAccess2.ts(19,15): error TS2340: Only public and protected methods of the base class are accessible via the 'super' keyword
+tests/cases/compiler/superPropertyAccess2.ts(24,15): error TS2339: Property 'x' does not exist on type 'typeof C'.
+
+
+==== tests/cases/compiler/superPropertyAccess2.ts (6 errors) ====
+    class C {
+        public static foo() { }
+        public get x() {
+                   ~
+!!! error TS1056: Accessors are only available when targeting ECMAScript 5 and higher.
+            return 1;
+        }
+    
+        public static bar() { }
+    }
+    
+    class D extends C {
+        public static foo() {
+            super.bar(); // OK
+            super.x;  // error
+                  ~
+!!! error TS2339: Property 'x' does not exist on type 'typeof C'.
+        }
+    
+        constructor() {
+            super();
+            super.bar(); // error
+                  ~~~
+!!! error TS2339: Property 'bar' does not exist on type 'C'.
+            super.x;  // error
+                  ~
+!!! error TS2340: Only public and protected methods of the base class are accessible via the 'super' keyword
+        }
+    
+        public static get y() {
+                          ~
+!!! error TS1056: Accessors are only available when targeting ECMAScript 5 and higher.
+            super.bar(); // OK
+            super.x; // error
+                  ~
+!!! error TS2339: Property 'x' does not exist on type 'typeof C'.
+            return 1;
+        }
     }