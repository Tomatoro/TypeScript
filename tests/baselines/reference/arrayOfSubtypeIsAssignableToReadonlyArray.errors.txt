--- conflicted
+++ resolved
@@ -1,60 +1,44 @@
-tests/cases/compiler/arrayOfSubtypeIsAssignableToReadonlyArray.ts(13,1): error TS2322: Type 'A[]' is not assignable to type 'ReadonlyArray<B>'.
-  Types of property 'concat' are incompatible.
-<<<<<<< HEAD
-    Type '{ (this: readonly, ...items: A[][]): A[]; (this: readonly, ...items: (A | A[])[]): A[]; }' is not assignable to type '{ (...items: B[][]): B[]; (...items: (B | B[])[]): B[]; }'.
-=======
-    Type '{ (...items: ReadonlyArray<A>[]): A[]; (...items: (A | ReadonlyArray<A>)[]): A[]; }' is not assignable to type '{ (...items: ReadonlyArray<B>[]): B[]; (...items: (B | ReadonlyArray<B>)[]): B[]; }'.
->>>>>>> 555a742d
-      Type 'A[]' is not assignable to type 'B[]'.
-        Type 'A' is not assignable to type 'B'.
-          Property 'b' is missing in type 'A'.
-tests/cases/compiler/arrayOfSubtypeIsAssignableToReadonlyArray.ts(18,1): error TS2322: Type 'C<A>' is not assignable to type 'ReadonlyArray<B>'.
-  Types of property 'concat' are incompatible.
-<<<<<<< HEAD
-    Type '{ (this: readonly, ...items: A[][]): A[]; (this: readonly, ...items: (A | A[])[]): A[]; }' is not assignable to type '{ (...items: B[][]): B[]; (...items: (B | B[])[]): B[]; }'.
-=======
-    Type '{ (...items: ReadonlyArray<A>[]): A[]; (...items: (A | ReadonlyArray<A>)[]): A[]; }' is not assignable to type '{ (...items: ReadonlyArray<B>[]): B[]; (...items: (B | ReadonlyArray<B>)[]): B[]; }'.
->>>>>>> 555a742d
-      Type 'A[]' is not assignable to type 'B[]'.
-
-
-==== tests/cases/compiler/arrayOfSubtypeIsAssignableToReadonlyArray.ts (2 errors) ====
-    class A { a }
-    class B extends A { b }
-    class C<T> extends Array<T> { c }
-    declare var ara: A[];
-    declare var arb: B[];
-    declare var cra: C<A>;
-    declare var crb: C<B>;
-    declare var rra: ReadonlyArray<A>;
-    declare var rrb: ReadonlyArray<B>;
-    rra = ara;
-    rrb = arb; // OK, Array<B> is assignable to ReadonlyArray<A>
-    rra = arb;
-    rrb = ara; // error: 'A' is not assignable to 'B'
-    ~~~
-!!! error TS2322: Type 'A[]' is not assignable to type 'ReadonlyArray<B>'.
-!!! error TS2322:   Types of property 'concat' are incompatible.
-<<<<<<< HEAD
-!!! error TS2322:     Type '{ (this: readonly, ...items: A[][]): A[]; (this: readonly, ...items: (A | A[])[]): A[]; }' is not assignable to type '{ (...items: B[][]): B[]; (...items: (B | B[])[]): B[]; }'.
-=======
-!!! error TS2322:     Type '{ (...items: ReadonlyArray<A>[]): A[]; (...items: (A | ReadonlyArray<A>)[]): A[]; }' is not assignable to type '{ (...items: ReadonlyArray<B>[]): B[]; (...items: (B | ReadonlyArray<B>)[]): B[]; }'.
->>>>>>> 555a742d
-!!! error TS2322:       Type 'A[]' is not assignable to type 'B[]'.
-!!! error TS2322:         Type 'A' is not assignable to type 'B'.
-!!! error TS2322:           Property 'b' is missing in type 'A'.
-    
-    rra = cra;
-    rra = crb; // OK, C<B> is assignable to ReadonlyArray<A>
-    rrb = crb;
-    rrb = cra; // error: 'A' is not assignable to 'B'
-    ~~~
-!!! error TS2322: Type 'C<A>' is not assignable to type 'ReadonlyArray<B>'.
-!!! error TS2322:   Types of property 'concat' are incompatible.
-<<<<<<< HEAD
-!!! error TS2322:     Type '{ (this: readonly, ...items: A[][]): A[]; (this: readonly, ...items: (A | A[])[]): A[]; }' is not assignable to type '{ (...items: B[][]): B[]; (...items: (B | B[])[]): B[]; }'.
-=======
-!!! error TS2322:     Type '{ (...items: ReadonlyArray<A>[]): A[]; (...items: (A | ReadonlyArray<A>)[]): A[]; }' is not assignable to type '{ (...items: ReadonlyArray<B>[]): B[]; (...items: (B | ReadonlyArray<B>)[]): B[]; }'.
->>>>>>> 555a742d
-!!! error TS2322:       Type 'A[]' is not assignable to type 'B[]'.
+tests/cases/compiler/arrayOfSubtypeIsAssignableToReadonlyArray.ts(13,1): error TS2322: Type 'A[]' is not assignable to type 'ReadonlyArray<B>'.
+  Types of property 'concat' are incompatible.
+    Type '{ (this: readonly, ...items: ReadonlyArray<A>[]): A[]; (this: readonly, ...items: (A | ReadonlyArray<A>)[]): A[]; }' is not assignable to type '{ (...items: ReadonlyArray<B>[]): B[]; (...items: (B | ReadonlyArray<B>)[]): B[]; }'.
+      Type 'A[]' is not assignable to type 'B[]'.
+        Type 'A' is not assignable to type 'B'.
+          Property 'b' is missing in type 'A'.
+tests/cases/compiler/arrayOfSubtypeIsAssignableToReadonlyArray.ts(18,1): error TS2322: Type 'C<A>' is not assignable to type 'ReadonlyArray<B>'.
+  Types of property 'concat' are incompatible.
+    Type '{ (this: readonly, ...items: ReadonlyArray<A>[]): A[]; (this: readonly, ...items: (A | ReadonlyArray<A>)[]): A[]; }' is not assignable to type '{ (...items: ReadonlyArray<B>[]): B[]; (...items: (B | ReadonlyArray<B>)[]): B[]; }'.
+      Type 'A[]' is not assignable to type 'B[]'.
+
+
+==== tests/cases/compiler/arrayOfSubtypeIsAssignableToReadonlyArray.ts (2 errors) ====
+    class A { a }
+    class B extends A { b }
+    class C<T> extends Array<T> { c }
+    declare var ara: A[];
+    declare var arb: B[];
+    declare var cra: C<A>;
+    declare var crb: C<B>;
+    declare var rra: ReadonlyArray<A>;
+    declare var rrb: ReadonlyArray<B>;
+    rra = ara;
+    rrb = arb; // OK, Array<B> is assignable to ReadonlyArray<A>
+    rra = arb;
+    rrb = ara; // error: 'A' is not assignable to 'B'
+    ~~~
+!!! error TS2322: Type 'A[]' is not assignable to type 'ReadonlyArray<B>'.
+!!! error TS2322:   Types of property 'concat' are incompatible.
+!!! error TS2322:     Type '{ (this: readonly, ...items: ReadonlyArray<A>[]): A[]; (this: readonly, ...items: (A | ReadonlyArray<A>)[]): A[]; }' is not assignable to type '{ (...items: ReadonlyArray<B>[]): B[]; (...items: (B | ReadonlyArray<B>)[]): B[]; }'.
+!!! error TS2322:       Type 'A[]' is not assignable to type 'B[]'.
+!!! error TS2322:         Type 'A' is not assignable to type 'B'.
+!!! error TS2322:           Property 'b' is missing in type 'A'.
+    
+    rra = cra;
+    rra = crb; // OK, C<B> is assignable to ReadonlyArray<A>
+    rrb = crb;
+    rrb = cra; // error: 'A' is not assignable to 'B'
+    ~~~
+!!! error TS2322: Type 'C<A>' is not assignable to type 'ReadonlyArray<B>'.
+!!! error TS2322:   Types of property 'concat' are incompatible.
+!!! error TS2322:     Type '{ (this: readonly, ...items: ReadonlyArray<A>[]): A[]; (this: readonly, ...items: (A | ReadonlyArray<A>)[]): A[]; }' is not assignable to type '{ (...items: ReadonlyArray<B>[]): B[]; (...items: (B | ReadonlyArray<B>)[]): B[]; }'.
+!!! error TS2322:       Type 'A[]' is not assignable to type 'B[]'.
     